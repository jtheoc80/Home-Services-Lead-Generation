# ===================================================================
# HOME SERVICES LEAD GENERATION - COMPREHENSIVE ENVIRONMENT VARIABLES
# ===================================================================
# This file aggregates all environment variables needed across the entire
# application stack: backend, frontend, and scraper components.
#
# Copy this file to .env and fill in your actual values.
# 
# IMPORTANT: Variables prefixed with NEXT_PUBLIC_ are exposed to the browser
# and should NOT contain sensitive information. All other variables are
# server-only and should contain sensitive keys/secrets.
# ===================================================================

# ===== SUPABASE CONFIGURATION =====
# Get these values from your Supabase project dashboard: Settings → API

# Frontend/Public Supabase Configuration (SAFE for browser exposure)
NEXT_PUBLIC_SUPABASE_URL=https://your-project.supabase.co
NEXT_PUBLIC_SUPABASE_ANON_KEY=your_supabase_anon_key_here

# Backend/Server-only Supabase Configuration (SENSITIVE - server only)
# Note: Some code uses SUPABASE_SERVICE_ROLE_KEY, others use SUPABASE_SERVICE_ROLE - set both for compatibility
SUPABASE_SERVICE_ROLE_KEY=your_supabase_service_role_key_here
# Use only SUPABASE_SERVICE_ROLE_KEY for the Supabase service role key. Update your codebase to reference this variable.
SUPABASE_SERVICE_ROLE_KEY=your_supabase_service_role_key_here
SUPABASE_URL=https://your-project.supabase.co
SUPABASE_JWT_SECRET=your_supabase_jwt_secret_here

# ===== DATABASE CONFIGURATION =====
# PostgreSQL database connection URL (SENSITIVE - server only)
# Format: postgresql://user:password@host:port/database
DATABASE_URL=postgresql://user:password@localhost:5432/leadledger

# PostGIS Configuration (optional - for advanced spatial queries)
USE_POSTGIS=false

# ===== REDIS CONFIGURATION =====
# Choose ONE of the following Redis configurations:

# Option 1: Standard Redis URL (SENSITIVE - server only)
REDIS_URL=redis://localhost:6379/0

# Option 2: Upstash Redis REST API (SENSITIVE - server only)
# Use these if you prefer Upstash's REST API over direct Redis connection
# UPSTASH_REDIS_REST_URL=https://your-redis.upstash.io
# UPSTASH_REDIS_REST_TOKEN=your_upstash_token_here

# ===== STRIPE PAYMENT CONFIGURATION =====
# Get these from your Stripe dashboard: Developers → API keys

# Server-only Stripe Configuration (SENSITIVE - server only)
STRIPE_SECRET_KEY=sk_test_your_stripe_secret_key_here
STRIPE_WEBHOOK_SECRET=whsec_your_webhook_secret_here
STRIPE_PUBLISHABLE_KEY=pk_test_your_stripe_publishable_key_here

# Frontend/Public Stripe Configuration (SAFE for browser exposure)
NEXT_PUBLIC_STRIPE_PUBLISHABLE_KEY=pk_test_your_stripe_publishable_key_here

# Stripe Price IDs for subscription plans (SENSITIVE - server only)
STRIPE_PRICE_STARTER_MONTHLY=price_your_starter_monthly_price_id
STRIPE_PRICE_PRO_MONTHLY=price_your_pro_monthly_price_id
STRIPE_PRICE_LEAD_CREDIT_PACK=price_your_credit_pack_price_id
STRIPE_TAX_RATE_ID=txr_your_tax_rate_id

# Billing flow URLs (update with your domain)
BILLING_SUCCESS_URL=https://your-domain.com/billing/success
BILLING_CANCEL_URL=https://your-domain.com/billing/cancel

# ===== EMAIL CONFIGURATION =====
# SendGrid API key for email notifications (SENSITIVE - server only)
SENDGRID_API_KEY=SG.your_sendgrid_api_key_here

# Email configuration
EMAIL_FROM=noreply@your-domain.com
EMAIL_BRAND=LeadLedgerPro

# ===== SMS CONFIGURATION =====
# Twilio credentials for SMS notifications (SENSITIVE - server only)
# Note: Some code uses TWILIO_SID, others use TWILIO_ACCOUNT_SID - set both for compatibility
TWILIO_ACCOUNT_SID=ACyour_twilio_account_sid_here
# Use only TWILIO_ACCOUNT_SID for Twilio Account SID (standardized)
TWILIO_ACCOUNT_SID=ACyour_twilio_account_sid_here
TWILIO_AUTH_TOKEN=your_twilio_auth_token_here
TWILIO_FROM=+1234567890

# ===== APPLICATION CONFIGURATION =====
# Export control (SENSITIVE - controls data access)
ALLOW_EXPORTS=false

# Launch scope configuration (controls geographic scope)
LAUNCH_SCOPE=houston
DEFAULT_REGION=tx-houston

# Base application URL
BASE_URL=https://your-domain.com

# Registry path for jurisdiction configuration
REGISTRY_PATH=config/registry.yaml

# ===== FRONTEND CONFIGURATION =====
# These are exposed to the browser (SAFE for public exposure)

# API Configuration
NEXT_PUBLIC_API_BASE=http://localhost:8000
NEXT_PUBLIC_API_BASE_URL=/api

# Application Scope
NEXT_PUBLIC_LAUNCH_SCOPE=houston
NEXT_PUBLIC_DEFAULT_REGION=tx-houston

# Feature Flags
NEXT_PUBLIC_EXPORTS_ENABLED=false
NEXT_PUBLIC_ML_SCORING_ENABLED=false
NEXT_PUBLIC_SHOW_ADMIN_FEATURES=false
NEXT_PUBLIC_NOTIFICATIONS_ENABLED=true
NEXT_PUBLIC_REALTIME_UPDATES=true

# Feature Toggles
NEXT_PUBLIC_FEATURE_CSV_EXPORT=false
NEXT_PUBLIC_FEATURE_BULK_ACTIONS=true
NEXT_PUBLIC_FEATURE_ADVANCED_FILTERS=true
NEXT_PUBLIC_FEATURE_LEAD_SCORING=true
NEXT_PUBLIC_FEATURE_NOTIFICATIONS=true
NEXT_PUBLIC_FEATURE_ANALYTICS=true

# Geographic Configuration
NEXT_PUBLIC_DEFAULT_COUNTIES=tx-harris,tx-fort-bend,tx-brazoria,tx-galveston
NEXT_PUBLIC_SUPPORTED_REGIONS=tx-houston

# Environment Configuration
NEXT_PUBLIC_ENVIRONMENT=development
NEXT_PUBLIC_DEBUG_MODE=false

# ===== COUNTY DATA SOURCE APIS =====
# These are public APIs but may have usage limits

# Harris County Issued Permits API (REQUIRED for permit scraping)
HC_ISSUED_PERMITS_URL=https://www.gis.hctx.net/arcgishcpid/rest/services/Permits/IssuedPermits/FeatureServer/0

# County-specific Parcel/Assessor Data URLs
HARRIS_COUNTY_PARCELS_URL=https://gis-web.hcad.org/server/rest/services/External/Properties/FeatureServer/0
MONTGOMERY_COUNTY_PARCELS_URL=https://services.arcgis.com/sample/parcels/FeatureServer/1

# Add additional counties as needed:
# FORT_BEND_COUNTY_PARCELS_URL=https://...
# GALVESTON_COUNTY_PARCELS_URL=https://...

# ===== GEOCODING CONFIGURATION =====
# Choose your geocoding provider: nominatim (free), mapbox, or google
GEOCODER=nominatim

# Mapbox Geocoding API (SENSITIVE - server only if using mapbox)
# Get free API key at https://account.mapbox.com/access-tokens/
MAPBOX_TOKEN=your_mapbox_token_here

# Google Maps Geocoding API (SENSITIVE - server only if using google)
# Get API key at https://console.cloud.google.com/apis/credentials
GOOGLE_MAPS_API_KEY=your_google_api_key_here

# ===== BACKEND CONFIGURATION =====
# Application environment and debugging
ENVIRONMENT=development
DEBUG=false
LOG_LEVEL=INFO

# API server configuration
API_HOST=0.0.0.0
API_PORT=8000
SECRET_KEY=your-secret-key-here

# CORS Configuration
CORS_ALLOWED_ORIGINS=http://localhost:3000,http://127.0.0.1:3000

# Admin configuration
ADMIN_EMAILS=admin@your-domain.com

# Feature flags
ENABLE_LEAD_SCORING=true
ENABLE_DUPLICATE_DETECTION=true
ENABLE_DATA_EXPORT=true

# Notification configuration
NOTIFICATION_BATCH_SIZE=100

<<<<<<< HEAD
# Supabase Configuration
# Get this from Supabase → Settings → API → Project URL  
NEXT_PUBLIC_SUPABASE_URL=https://your-project-id.supabase.co

# Get this from Supabase → Settings → API → Project API keys → anon key
NEXT_PUBLIC_SUPABASE_ANON_KEY=your_supabase_anon_key_here

# Get this from Supabase → Settings → API → Project API keys → service_role key
# WARNING: Keep this secret! Never expose in frontend code.
SUPABASE_SERVICE_ROLE_KEY=your_supabase_service_role_key_here

# Supabase Authentication
# Get this from Supabase → Settings → API → JWT Secret
SUPABASE_JWT_SECRET=your_supabase_jwt_secret_here

# Test Mode Configuration
# Set to true to bypass RLS policies for E2E testing (service-role writes)
# NOTE: Set LEADS_TEST_MODE=false after validation to ensure security
LEADS_TEST_MODE=true

# Debug API Key for trace endpoint
# Used to protect /api/leads/trace/[id] endpoint
DEBUG_API_KEY=your_debug_api_key_here

# CORS Configuration
# Comma-separated list of allowed origins for the frontend
CORS_ALLOWED_ORIGINS=http://localhost:3000,http://127.0.0.1:3000
=======
# Redis configuration
USE_REDIS_QUEUE=false

# ===== MACHINE LEARNING CONFIGURATION =====
# Whether to use ML for lead scoring
USE_ML_SCORING=false
MIN_SCORE_THRESHOLD=70.0
>>>>>>> a0aa5f21

# Machine learning model directory (server only)
MODEL_DIR=./backend/models

# ===== SCHEDULING CONFIGURATION =====
# Cron schedules in UTC timezone
CRON_SCRAPE_UTC=0 5 * * *
CRON_DIGEST_HOURLY=0 * * * *
CRON_DIGEST_DAILY=0 13 * * *

# ===== SCRAPER CONFIGURATION =====
# Rate limiting and retry configuration
SCRAPER_DELAY_SECONDS=1
SCRAPER_MAX_RETRIES=3
SCRAPER_TIMEOUT=30

# Data configuration
SAMPLE_DATA=0
DEFAULT_DAYS_LOOKBACK=30
MAX_RESULTS_PER_SOURCE=1000

# Output paths
DATA_OUTPUT_DIR=./data
PERMITS_DB_PATH=./data/permits/permits.db
LOG_FILE=./logs/backend.log

# ===== WEBHOOK CONFIGURATION =====
# Internal webhook authentication token (SENSITIVE - server only)
INTERNAL_WEBHOOK_TOKEN=your_internal_webhook_token_here
INTERNAL_BACKEND_WEBHOOK_URL=https://your-backend-domain.com/webhooks

# ===== SUBSCRIPTION MANAGEMENT =====
# Subscription cancellation reminders
SEND_CANCEL_REMINDER_DAYS=1

# Pricing configuration (JSON format)
CREDIT_OFFERS_JSON={"starter":{"usd":199,"credits":50},"pro":{"usd":499,"credits":150},"oneoff":{"usd":25,"credits":5}}

# ===== METRICS AND MONITORING =====
# Prometheus metrics (optional)
ENABLE_METRICS=false
METRICS_USERNAME=admin
METRICS_PASSWORD=changeme

# ===== DEVELOPMENT/TESTING =====
# Development flags
DRY_RUN=false

# NextAuth configuration (for development)
NEXTAUTH_URL=http://localhost:3000
NEXTAUTH_SECRET=your_nextauth_secret_here

# Testing URLs (for health checks and E2E tests)
BACKEND_URL=http://localhost:8000
FRONTEND_URL=http://localhost:3000

# ===== OPTIONAL ANALYTICS =====
# Google Analytics (optional - public)
# NEXT_PUBLIC_GA_MEASUREMENT_ID=G-XXXXXXXXXX

# Sentry error tracking (optional - public)
# NEXT_PUBLIC_SENTRY_DSN=https://your-sentry-dsn@sentry.io/project-id
<|MERGE_RESOLUTION|>--- conflicted
+++ resolved
@@ -182,7 +182,7 @@
 # Notification configuration
 NOTIFICATION_BATCH_SIZE=100
 
-<<<<<<< HEAD
+
 # Supabase Configuration
 # Get this from Supabase → Settings → API → Project URL  
 NEXT_PUBLIC_SUPABASE_URL=https://your-project-id.supabase.co
@@ -210,7 +210,7 @@
 # CORS Configuration
 # Comma-separated list of allowed origins for the frontend
 CORS_ALLOWED_ORIGINS=http://localhost:3000,http://127.0.0.1:3000
-=======
+
 # Redis configuration
 USE_REDIS_QUEUE=false
 
@@ -218,7 +218,7 @@
 # Whether to use ML for lead scoring
 USE_ML_SCORING=false
 MIN_SCORE_THRESHOLD=70.0
->>>>>>> a0aa5f21
+
 
 # Machine learning model directory (server only)
 MODEL_DIR=./backend/models
