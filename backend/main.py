--- conflicted
+++ resolved
@@ -920,28 +920,27 @@
         duration_ms = round((time.time() - start_time) * 1000, 2)
         logger.error({
             "trace_id": trace_id,
-<<<<<<< HEAD
+
             "path": path,
-=======
->>>>>>> f02eb126
+
+
             "error": str(e),
             "duration_ms": duration_ms,
             "status": 500
         })
         
         raise HTTPException(
-<<<<<<< HEAD
+
             status_code=500,
             detail="Internal server error"
         )
 
 
-=======
+
             status_code=500, 
             detail="Internal server error"
         )
 
->>>>>>> f02eb126
 def verify_debug_key(x_debug_key: str = Header(None)) -> bool:
     """
     Verify X-Debug-Key header for trace endpoint access.
@@ -978,8 +977,7 @@
     return True
 
 
-<<<<<<< HEAD
-=======
+
 @app.get("/api/leads/trace/{trace_id}")
 async def get_trace_logs_endpoint(
     trace_id: str,
@@ -1023,7 +1021,7 @@
             detail="Internal server error"
         )
 
->>>>>>> f02eb126
+
 # Global exception handler
 @app.exception_handler(Exception)
 async def global_exception_handler(request: Request, exc: Exception):
