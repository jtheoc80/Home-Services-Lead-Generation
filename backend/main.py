--- conflicted
+++ resolved
@@ -20,11 +20,11 @@
 # Import existing subscription API
 from app.subscription_api import get_subscription_api
 from app.auth import auth_user, AuthUser
-<<<<<<< HEAD
+
 from app.middleware import RequestLoggingMiddleware, setup_json_logging
-=======
+
 from app.supabase_client import get_supabase_client
->>>>>>> c6f73d5f
+
 
 # Import test Supabase router
 from test_supabase import router as test_supabase_router
