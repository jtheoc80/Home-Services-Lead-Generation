-- LeadLedgerPro Database Schema
-- Lead feedback collection and ML scoring tables

CREATE TYPE lead_rating AS ENUM ('no_answer','bad_contact','not_qualified','quoted','won');

-- Main leads table to store imported permit/lead data
CREATE TABLE IF NOT EXISTS leads (
  id BIGSERIAL PRIMARY KEY,
  jurisdiction TEXT,
  permit_id TEXT,
  address TEXT,
  description TEXT,
  work_class TEXT,
  category TEXT,
  status TEXT,
  issue_date DATE,
  applicant TEXT,
  owner TEXT,
  value NUMERIC,
  is_residential BOOLEAN,
  scraped_at TIMESTAMPTZ,
  
  -- Enriched location fields
  latitude NUMERIC,
  longitude NUMERIC,
  
  -- Enriched parcel fields
  apn TEXT,
  year_built INTEGER,
  heated_sqft NUMERIC,
  lot_size NUMERIC,
  land_use TEXT,
  
  -- Enriched classification fields
  owner_kind TEXT,
  trade_tags TEXT[],
  budget_band TEXT,
  start_by_estimate DATE,
  
  -- Scoring fields
  lead_score NUMERIC,
  score_recency NUMERIC,
  score_trade_match NUMERIC,
  score_value NUMERIC,
  score_parcel_age NUMERIC,
  score_inspection NUMERIC,
  scoring_version TEXT,
  
  -- Cancellation feedback fields
  source_cancellation_rate NUMERIC DEFAULT 0,
  source_avg_cancellation_score NUMERIC DEFAULT 0,
  personalized_cancellation_adjustment NUMERIC DEFAULT 0,
  
  created_at TIMESTAMPTZ DEFAULT now(),
  updated_at TIMESTAMPTZ DEFAULT now(),
  
  -- Unique constraint on jurisdiction + permit_id to prevent duplicates
  UNIQUE (jurisdiction, permit_id)
);

CREATE TABLE IF NOT EXISTS lead_feedback (
  id BIGSERIAL PRIMARY KEY,
  account_id UUID NOT NULL,
  lead_id BIGINT NOT NULL,
  rating lead_rating NOT NULL,
  deal_band TEXT,             -- '<5k','5-15k','15-50k','50k+'
  reason_codes TEXT[],        -- ['wrong_number','duplicate','low_budget','out_of_area','already_hired']
  notes TEXT,
  created_at TIMESTAMPTZ DEFAULT now(),
  UNIQUE (account_id, lead_id)
);

CREATE TABLE IF NOT EXISTS lead_outcomes (
  lead_id BIGINT PRIMARY KEY,
  win_label BOOLEAN,          -- derived: rating in ('quoted','won') -> TRUE; else FALSE
  win_prob NUMERIC,           -- model predicted probability 0..1
  calibrated_score NUMERIC,   -- 0..100
  updated_at TIMESTAMPTZ DEFAULT now()
);

CREATE TABLE IF NOT EXISTS notification_prefs (
  id BIGSERIAL PRIMARY KEY,
  account_id UUID NOT NULL,
  min_score_threshold NUMERIC DEFAULT 70.0,
  counties TEXT[] DEFAULT ARRAY['tx-harris', 'tx-fort-bend', 'tx-brazoria', 'tx-galveston'],
  -- The '<@' operator is PostgreSQL-specific and means "is contained by": channels must be a subset of ['inapp', 'email', 'sms']
  channels TEXT[] DEFAULT ARRAY['inapp'] CHECK (channels <@ ARRAY['inapp', 'email', 'sms']),
  trade_tags TEXT[],
  value_threshold NUMERIC,
  is_enabled BOOLEAN DEFAULT TRUE,
  created_at TIMESTAMPTZ DEFAULT now(),
  updated_at TIMESTAMPTZ DEFAULT now(),
  UNIQUE (account_id)
);

CREATE TABLE IF NOT EXISTS notifications (
  id BIGSERIAL PRIMARY KEY,
  account_id UUID NOT NULL,
  lead_id BIGINT NOT NULL,
  channel TEXT NOT NULL CHECK (channel IN ('inapp', 'email', 'sms')),
  status TEXT NOT NULL DEFAULT 'queued' CHECK (status IN ('queued', 'sent', 'failed', 'read')),
  title TEXT,
  message TEXT,
  metadata JSONB,
  created_at TIMESTAMPTZ DEFAULT now(),
  sent_at TIMESTAMPTZ,
  read_at TIMESTAMPTZ
);

-- Subscription and cancellation tables (added for cancellation workflow)
CREATE TYPE subscription_status AS ENUM ('trial', 'active', 'cancelled', 'grace_period', 'expired');
CREATE TYPE subscription_plan AS ENUM ('trial', 'basic', 'premium', 'enterprise');

CREATE TABLE IF NOT EXISTS user_subscriptions (
  id BIGSERIAL PRIMARY KEY,
  user_id UUID NOT NULL,
  plan subscription_plan NOT NULL DEFAULT 'trial',
  status subscription_status NOT NULL DEFAULT 'trial',
  trial_start_date TIMESTAMPTZ,
  trial_end_date TIMESTAMPTZ,
  subscription_start_date TIMESTAMPTZ,
  subscription_end_date TIMESTAMPTZ,
  grace_period_end_date TIMESTAMPTZ,
  billing_cycle TEXT,
  amount_cents INTEGER,
  payment_method TEXT,
  created_at TIMESTAMPTZ DEFAULT now(),
<<<<<<< HEAD
  sent_at TIMESTAMPTZ
);

CREATE TYPE cancellation_reason AS ENUM (
  'poor_lead_quality',
  'wrong_lead_type', 
  'leads_too_expensive',
  'leads_too_far',
  'leads_not_qualified',
  'too_many_competitors',
  'seasonal_business',
  'financial_issues',
  'business_closure',
  'other'
);

CREATE TABLE IF NOT EXISTS cancellations (
  id BIGSERIAL PRIMARY KEY,
  account_id UUID NOT NULL,
  canceled_at TIMESTAMPTZ DEFAULT now(),
  primary_reason cancellation_reason NOT NULL,
  secondary_reasons cancellation_reason[],
  feedback_text TEXT,
  
  -- Lead source analysis at time of cancellation
  total_leads_purchased INTEGER DEFAULT 0,
  leads_contacted INTEGER DEFAULT 0,
  leads_quoted INTEGER DEFAULT 0,
  leads_won INTEGER DEFAULT 0,
  avg_lead_score NUMERIC,
  
  -- Geographic and trade preferences
  preferred_service_areas TEXT[],
  preferred_trade_types TEXT[],
  
=======
  updated_at TIMESTAMPTZ DEFAULT now(),
  UNIQUE (user_id)
);

CREATE TABLE IF NOT EXISTS cancellation_records (
  id BIGSERIAL PRIMARY KEY,
  user_id UUID NOT NULL,
  subscription_id BIGINT NOT NULL REFERENCES user_subscriptions(id) ON DELETE CASCADE,
  cancellation_type TEXT NOT NULL CHECK (cancellation_type IN ('trial', 'paid')),
  reason_category TEXT,
  reason_notes TEXT,
  cancelled_at TIMESTAMPTZ DEFAULT now(),
  effective_date TIMESTAMPTZ,
  grace_period_days INTEGER DEFAULT 0,
  processed_by UUID,
  refund_issued BOOLEAN DEFAULT false,
  refund_amount_cents INTEGER,
>>>>>>> 046e87b0
  created_at TIMESTAMPTZ DEFAULT now()
);<|MERGE_RESOLUTION|>--- conflicted
+++ resolved
@@ -125,7 +125,7 @@
   amount_cents INTEGER,
   payment_method TEXT,
   created_at TIMESTAMPTZ DEFAULT now(),
-<<<<<<< HEAD
+
   sent_at TIMESTAMPTZ
 );
 
@@ -161,7 +161,7 @@
   preferred_service_areas TEXT[],
   preferred_trade_types TEXT[],
   
-=======
+
   updated_at TIMESTAMPTZ DEFAULT now(),
   UNIQUE (user_id)
 );
@@ -179,6 +179,6 @@
   processed_by UUID,
   refund_issued BOOLEAN DEFAULT false,
   refund_amount_cents INTEGER,
->>>>>>> 046e87b0
+
   created_at TIMESTAMPTZ DEFAULT now()
 );