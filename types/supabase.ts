/**
 * TypeScript interfaces for Supabase database tables
 */

/**
 * Lead interface matching the public.leads table columns
 * Based on the database schema from docs/supabase/0001_init.sql
 */
export interface Lead {
  id: number;
  created_at: string;
  source?: string | null;
  name?: string | null;
  phone?: string | null;
  email?: string | null;
  address?: string | null;
  city?: string | null;
  state?: string | null;
  zip?: string | null;
  status?: string | null;
}

/**
 * Lead insert payload interface (excludes auto-generated fields)
 * Used for creating new leads via API
 */
export interface LeadInsert {
  source?: string | null;
  name?: string | null;
  phone?: string | null;
  email?: string | null;
  address?: string | null;
  city?: string | null;
  state?: string | null;
  zip?: string | null;
  status?: string | null;
}

/**
 * Lead update payload interface (all fields optional)
 * Used for updating existing leads via API
 */
export interface LeadUpdate {
  source?: string | null;
  name?: string | null;
  phone?: string | null;
  email?: string | null;
  address?: string | null;
  city?: string | null;
  state?: string | null;
  zip?: string | null;
  status?: string | null;
}

/**
<<<<<<< HEAD
 * Ingest logs interface matching the public.ingest_logs table
 * Used for tracking lead processing pipeline stages
 */
export interface IngestLog {
  id: number;
  created_at: string;
  trace_id: string | null;
  stage: string;
  ok: boolean;
  details: any; // jsonb field
}

/**
 * Ingest log insert payload interface (excludes auto-generated fields)
 * Used for creating new ingest log entries
 */
export interface IngestLogInsert {
  trace_id?: string | null;
=======
 * Ingest log interface for tracking lead processing stages
 */
export interface IngestLog {
  id: number;
  trace_id: string;
  stage: string;
  ok: boolean;
  details?: any;
  created_at: string;
}

/**
 * Ingest log insert payload interface
 */
export interface IngestLogInsert {
  trace_id: string;
>>>>>>> a0aa5f21
  stage: string;
  ok: boolean;
  details?: any;
}<|MERGE_RESOLUTION|>--- conflicted
+++ resolved
@@ -53,7 +53,7 @@
 }
 
 /**
-<<<<<<< HEAD
+
  * Ingest logs interface matching the public.ingest_logs table
  * Used for tracking lead processing pipeline stages
  */
@@ -72,7 +72,7 @@
  */
 export interface IngestLogInsert {
   trace_id?: string | null;
-=======
+
  * Ingest log interface for tracking lead processing stages
  */
 export interface IngestLog {
@@ -89,7 +89,7 @@
  */
 export interface IngestLogInsert {
   trace_id: string;
->>>>>>> a0aa5f21
+
   stage: string;
   ok: boolean;
   details?: any;
