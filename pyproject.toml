[build-system]
requires = ["poetry-core"]
build-backend = "poetry.core.masonry.api"

[tool.poetry]
name = "leadledderpro"
version = "1.0.0"
description = "Automated building permit intelligence platform for contractors"
authors = ["LeadLedgerPro Team"]
license = "MIT"
readme = "README.md"
packages = [
    { include = "permit_leads" },
    { include = "backend" },
]

[tool.poetry.dependencies]
python = "^3.11"

# Web framework dependencies
fastapi = "^0.104.0"
uvicorn = {extras = ["standard"], version = "^0.24.0"}
gunicorn = "^21.2.0"

# Data processing
pandas = "^1.5.0"
numpy = "^1.21.0"
scikit-learn = "^1.1.0"

# Database and ORM
psycopg2-binary = "^2.9.0"
supabase = "^2.6.0"

# Authentication and security
python-jose = {extras = ["cryptography"], version = "^3.3.0"}
python-multipart = "^0.0.6"

# Environment and configuration
<<<<<<< HEAD
python-dotenv = "^1.1.1"
=======
python-dotenv = "^0.21.0"
>>>>>>> 1e882a66
pydantic = "^2.0.0"
pydantic-settings = "^2.0.0"

# Scraping and web requests
requests = "*"
beautifulsoup4 = "*"
fake-useragent = "*"
tenacity = "*"

# Data utilities
pyyaml = "*"
sqlite-utils = "*"
python-dateutil = "*"

# Caching and performance
redis = {extras = ["async"], version = "^5.0.4"}

# Notifications
sendgrid = "^6.0.0"
twilio = "^7.0.0"

# Monitoring and metrics
prometheus-client = "^0.20.0"

# Payment processing
stripe = "^8.0.0"

[tool.poetry.group.dev.dependencies]
# Testing
pytest = "^7.0.0"
pytest-cov = "^4.0.0"
pytest-asyncio = "^0.21.0"

# Code quality
ruff = "^0.1.0"
black = "^23.0.0"
mypy = "^1.0.0"

# OpenAPI and client generation
openapi-python-client = "^0.15.0"

[tool.poetry.group.test.dependencies]
# Additional test dependencies
httpx = "^0.25.0"
respx = "^0.20.0"

[tool.poetry.scripts]
leadledderpro = "permit_leads.__main__:main"
leadledderpro-backend = "backend.main:main"

[tool.ruff]
# Exclude a variety of commonly ignored directories.
exclude = [
    ".bzr",
    ".direnv",
    ".eggs",
    ".git",
    ".git-rewrite",
    ".hg",
    ".ipynb_checkpoints",
    ".mypy_cache",
    ".nox",
    ".pants.d",
    ".pyenv",
    ".pytest_cache",
    ".pytype",
    ".ruff_cache",
    ".svn",
    ".tox",
    ".venv",
    ".vscode",
    "__pypackages__",
    "_build",
    "buck-out",
    "build",
    "dist",
    "node_modules",
    "site-packages",
    "venv",
]

# Same as Black.
line-length = 88
indent-width = 4

# Assume Python 3.11+
target-version = "py311"

[tool.ruff.lint]
# Enable Pyflakes (`F`) and a subset of the pycodestyle (`E`)  codes by default.
# Unlike Flake8, Ruff doesn't enable pycodestyle warnings (`W`) or
# McCabe complexity (`C901`) by default.
select = ["E4", "E7", "E9", "F"]
ignore = []

# Allow fix for all enabled rules (when `--fix`) is provided.
fixable = ["ALL"]
unfixable = []

# Allow unused variables when underscore-prefixed.
dummy-variable-rgx = "^(_+|(_+[a-zA-Z0-9_]*[a-zA-Z0-9]+?))$"

[tool.ruff.format]
# Like Black, use double quotes for strings.
quote-style = "double"

# Like Black, indent with spaces, rather than tabs.
indent-style = "space"

# Like Black, respect magic trailing commas.
skip-magic-trailing-comma = false

# Like Black, automatically detect the appropriate line ending.
line-ending = "auto"

[tool.black]
line-length = 88
target-version = ['py311']
include = '\.pyi?$'
extend-exclude = '''
/(
  # directories
  \.eggs
  | \.git
  | \.hg
  | \.mypy_cache
  | \.tox
  | \.venv
  | build
  | dist
  | node_modules
)/
'''

[tool.pytest.ini_options]
minversion = "7.0"
addopts = "-ra -q --strict-markers"
testpaths = [
    "permit_leads/tests",
    "backend/tests",
    "tests",
]
markers = [
    "slow: marks tests as slow (deselect with '-m \"not slow\"')",
    "integration: marks tests as integration tests",
    "asyncio: marks tests as requiring asyncio",
]

[tool.mypy]
python_version = "3.11"
warn_return_any = true
warn_unused_configs = true
disallow_untyped_defs = true
exclude = [
    "build/",
    "dist/",
    "venv/",
    ".venv/",
]

[tool.coverage.run]
source = ["permit_leads", "backend"]
omit = [
    "*/tests/*",
    "*/test_*",
    "*/conftest.py",
    "*/migrations/*",
    "*/venv/*",
    "*/.venv/*",
]

[tool.coverage.report]
exclude_lines = [
    "pragma: no cover",
    "def __repr__",
    "if self.debug:",
    "if settings.DEBUG",
    "raise AssertionError",
    "raise NotImplementedError",
    "if 0:",
    "if __name__ == .__main__.:",
    "class .*\\bProtocol\\):",
    "@(abc\\.)?abstractmethod",
]<|MERGE_RESOLUTION|>--- conflicted
+++ resolved
@@ -36,11 +36,11 @@
 python-multipart = "^0.0.6"
 
 # Environment and configuration
-<<<<<<< HEAD
+
 python-dotenv = "^1.1.1"
-=======
+
 python-dotenv = "^0.21.0"
->>>>>>> 1e882a66
+
 pydantic = "^2.0.0"
 pydantic-settings = "^2.0.0"
 
