--- conflicted
+++ resolved
@@ -39,16 +39,15 @@
     "visual:dry-run": "node scripts/visual-regression-dry-run.js",
     "botctl": "tsx tools/botctl.ts",
     "bot:resolve": "tsx tools/bots/resolveConflicts.ts",
-<<<<<<< HEAD
+
     "bot:json-resolve": "tsx tools/bots/jsonResolve.ts",
-=======
+
 
     "bot:json-resolve": "tsx tools/bots/jsonResolve.ts",
 
     "bot:resolve-json": "tsx tools/bots/resolveConflicts.ts --strategy json",
     "db:wire": "tsx tools/botctl.ts db:wire",
 
->>>>>>> 2c2d7e41
     "e2e:jt": "tsx tools/botctl.ts e2e:jt",
     "audit:qb": "tsx tools/botctl.ts audit:qb"
   },
