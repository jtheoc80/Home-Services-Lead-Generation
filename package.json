--- conflicted
+++ resolved
@@ -13,11 +13,10 @@
     "test": "cd frontend && npm run test",
     "install-frontend": "cd frontend && npm install",
     "supa:smoke": "tsx scripts/supaSmoke.ts",
-<<<<<<< HEAD
-=======
+
     "test:smoke": "npx playwright test tests/e2e/smoke.spec.ts",
     "test:smoke:headed": "npx playwright test tests/e2e/smoke.spec.ts --headed",
->>>>>>> 2c85efa8
+
     "harris:smoke": "tsx scripts/harrisCounty/smoke.ts",
     "scrape:harris": "node scripts/scrape-harris.cjs",
     "harris:permits": "tsx scripts/harrisCounty/issuedPermits.ts"
@@ -34,12 +33,12 @@
     "undici": "^7.13.0"
   },
   "devDependencies": {
-<<<<<<< HEAD
+
     "@apidevtools/swagger-parser": "^12.0.0",
     "@redocly/cli": "^2.0.2",
-=======
+
     "@playwright/test": "^1.54.2",
->>>>>>> 2c85efa8
+
     "tsx": "^4.0.0"
   },
   "private": true
