--- conflicted
+++ resolved
@@ -11,15 +11,14 @@
     "lint": "cd frontend && npm run lint",
     "install-frontend": "cd frontend && npm install",
     "supa:smoke": "tsx scripts/supaSmoke.ts",
-<<<<<<< HEAD
+
     "harris:smoke": "tsx scripts/harrisCounty/smoke.ts"
-=======
+
 
     "scrape:harris": "node scripts/scrape-harris.cjs"
 
     "harris:permits": "tsx scripts/harrisCounty/issuedPermits.ts"
 
->>>>>>> 5d529abf
   },
   "workspaces": [
     "frontend"
