--- conflicted
+++ resolved
@@ -41,9 +41,9 @@
     "visual:dry-run": "node scripts/visual-regression-dry-run.js",
     "botctl": "tsx tools/botctl.ts",
     "bot:resolve": "tsx tools/bots/resolveConflicts.ts",
-<<<<<<< HEAD
+
     "bot:resolve-json": "tsx tools/bots/resolveJsonConflicts.ts",
-=======
+
 
     "bot:json-resolve": "tsx tools/bots/jsonResolve.ts",
 
@@ -51,7 +51,7 @@
     "bot:json-resolve": "tsx tools/bots/jsonResolve.ts",
 
     "bot:resolve-json": "tsx tools/bots/resolveConflicts.ts --strategy json",
->>>>>>> 81563a19
+
     "db:wire": "tsx tools/botctl.ts db:wire",
 
     "e2e:jt": "tsx tools/botctl.ts e2e:jt",
