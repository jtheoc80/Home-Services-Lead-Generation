{
  "name": "home-services-lead-generation",
  "version": "1.0.0",
  "type": "module",
  "description": "LeadLedgerPro - Home Services Lead Generation Platform",
  "scripts": {
    "dev": "cd frontend && npm run dev",
    "dev:strict": "cd frontend && npm run dev:strict",
    "build": "cd frontend && npm run build",
    "start": "cd frontend && npm run start",
    "lint": "cd frontend && npm run lint",
    "typecheck": "cd frontend && npm run type-check",
    "test": "cd frontend && npm run test",
    "install-frontend": "cd frontend && npm install",
    "supa:smoke": "tsx scripts/supaSmoke.ts",
    "harris:smoke": "tsx scripts/harrisCounty/smoke.ts",
    "scrape:harris": "node scripts/scrape-harris.cjs",
    "harris:permits": "tsx scripts/harrisCounty/issuedPermits.ts",
    "e2e:smoke": "tsx scripts/e2eLeadSmoke.ts",
<<<<<<< HEAD
    "e2e:supabase-delta": "tsx scripts/e2e_supabase_delta.ts",
=======
    "e2e:supabase": "tsx scripts/e2e_supabase_delta.ts",
>>>>>>> 54d49130
    "security:check": "./scripts/security-check.sh",
    "security:audit": "npm audit && cd frontend && npm audit",
    "security:licenses": "license-checker --summary && cd frontend && license-checker --summary",
    "schema:drift": "tsx scripts/schema-drift-check.ts",
    "db:wire": "tsx tools/bots/dbWire.ts",
    "test:smoke": "npx playwright test tests/e2e/smoke.spec.ts",
    "test:smoke:headed": "npx playwright test tests/e2e/smoke.spec.ts --headed",
    "test:leads:sql": "tsx scripts/test_leads_sql.ts",
    "test:leads:integration": "tsx scripts/test_leads_sql_integration.ts",
    "demo:leads:setup": "tsx scripts/demo_leads_setup.ts",
    "redis:smoke": "python scripts/redis_smoketest.py",
    "redis:chaos": "python scripts/redis_chaos_smoketest.py",
    "redis:smoke:all": "python scripts/redis_smoketest.py --chaos",
    "visual:test": "node scripts/visual-regression.js",
    "visual:baseline": "BASELINE_MODE=true node scripts/visual-regression.js",
    "visual:install": "npx playwright install chromium",
    "visual:dry-run": "node scripts/visual-regression-dry-run.js"
  },
  "workspaces": [
    "frontend"
  ],
  "dependencies": {
    "@supabase/supabase-js": "^2.0.0",
    "@types/pg": "^8.15.5",
    "axios": "^1.11.0",
    "commander": "^14.0.0",
    "next": "^14.0.0",
    "pg": "^8.16.3",
    "playwright": "^1.40.0",
    "react": "^18.0.0",
    "react-dom": "^18.0.0",
    "undici": "^7.13.0"
  },
  "devDependencies": {
    "@apidevtools/swagger-parser": "^12.0.0",
    "@playwright/test": "^1.54.2",
    "@redocly/cli": "^2.0.2",
    "tsx": "^4.0.0"
  },
  "private": true
}<|MERGE_RESOLUTION|>--- conflicted
+++ resolved
@@ -17,11 +17,11 @@
     "scrape:harris": "node scripts/scrape-harris.cjs",
     "harris:permits": "tsx scripts/harrisCounty/issuedPermits.ts",
     "e2e:smoke": "tsx scripts/e2eLeadSmoke.ts",
-<<<<<<< HEAD
+
     "e2e:supabase-delta": "tsx scripts/e2e_supabase_delta.ts",
-=======
+
     "e2e:supabase": "tsx scripts/e2e_supabase_delta.ts",
->>>>>>> 54d49130
+
     "security:check": "./scripts/security-check.sh",
     "security:audit": "npm audit && cd frontend && npm audit",
     "security:licenses": "license-checker --summary && cd frontend && license-checker --summary",
