--- conflicted
+++ resolved
@@ -369,7 +369,7 @@
     await ensureTableExists(supabase);
     
     // Check permit count first
-<<<<<<< HEAD
+
     const ALLOW_EMPTY = process.env.ETL_ALLOW_EMPTY === '1';
     const DAYS = 7;
     const sinceMs = sevenDaysAgo.getTime();
@@ -378,7 +378,7 @@
       const count = await checkPermitCount(hcUrl, sevenDaysAgo);
       console.log(`Remote count (last ${DAYS}d):`, count);
       // proceed with ingest...
-=======
+
     const permitCount = await checkPermitCount(hcUrl, daysAgo);
     
     if (permitCount === 0) {
@@ -390,7 +390,7 @@
       
       // Write summary to log file
       await writeSummaryToLog(0, 'No input found');
->>>>>>> e8f0dab1
+
       
       if (count === 0) {
         const sinceTimestamp = sevenDaysAgo.getTime();
