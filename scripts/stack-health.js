--- conflicted
+++ resolved
@@ -15,7 +15,7 @@
  * - SLACK_WEBHOOK: Slack webhook URL (optional)
  * - FRONTEND_URL: Frontend URL (optional fallback for Vercel)
  * - RAILWAY_SERVICE_ID: Railway service ID (optional for GraphQL queries)
-<<<<<<< HEAD
+
  */
 
 import { exec } from 'child_process';
@@ -436,7 +436,7 @@
   const checker = new StackHealthChecker();
   checker.runAllChecks().catch(error => {
     console.error('💥 Fatal error:', error.message);
-=======
+
  * - AUTO_REMEDIATE: Enable auto-remediation (optional)
  */
 
@@ -932,13 +932,11 @@
 if (fileURLToPath(import.meta.url) === process.argv[1]) {
   main().catch((error) => {
     console.error('💥 Fatal Error:', error.message);
->>>>>>> 147e7e26
+
     process.exit(1);
   });
 }
 
-<<<<<<< HEAD
 export default StackHealthChecker;
-=======
+
 export default main;
->>>>>>> 147e7e26
