--- conflicted
+++ resolved
@@ -88,11 +88,11 @@
               </span>
               
               {/* Lead Feedback Buttons */}
-<<<<<<< HEAD
+
               <LeadFeedbackButtons leadId={lead.id} />
-=======
+
               <LeadFeedbackButtons leadId={String(lead.id)} initialVote={lead.initialVote} />
->>>>>>> 8cafb946
+
             </div>
           </div>
           
