{
  "name": "leadledderpro-frontend",
  "version": "1.0.0",
  "private": true,
  "type": "module",
  "scripts": {
    "dev": "next dev",
    "build": "next build",
    "start": "next start",
    "lint": "next lint"
  },
  "dependencies": {
    "@stripe/stripe-js": "^7.8.0",
    "@supabase/ssr": "^0.6.1",
    "@supabase/supabase-js": "^2.0.0",
    "@tanstack/react-table": "^8.20.5",
    "clsx": "^2.1.1",
    "date-fns": "^4.1.0",
<<<<<<< HEAD
    "lucide-react": "^0.540.0",
    "next": "15.5.0",
=======
    "lucide-react": "^0.541.0",
    "next": "15.4.6",
>>>>>>> b3d814fa
    "papaparse": "^5.5.3",
    "pino": "^9.0.0",
    "react": "19.1.1",
    "react-dom": "19.1.1",
    "stripe": "^18.4.0",
    "tailwind-merge": "^3.3.1",
    "uuid": "^11.1.0",
    "zod": "^4.0.17"
  },
  "devDependencies": {
    "@types/papaparse": "^5.3.16",
    "@types/react": "^19.0.0",
    "@types/react-dom": "^19.0.0",
    "@types/uuid": "^10.0.0",
    "autoprefixer": "^10.4.20",
    "eslint": "^9.9.0",
    "eslint-config-next": "^15.0.0",
    "postcss": "^8.4.41",
    "tailwindcss": "^4.1.12",
    "typescript": "^5.5.4"
  },
  "overrides": {
    "react": "19.1.1",
    "react-dom": "19.1.1"
  },
  "engines": {
    "node": ">=20.19 <21"
  }
}<|MERGE_RESOLUTION|>--- conflicted
+++ resolved
@@ -16,13 +16,13 @@
     "@tanstack/react-table": "^8.20.5",
     "clsx": "^2.1.1",
     "date-fns": "^4.1.0",
-<<<<<<< HEAD
+
     "lucide-react": "^0.540.0",
     "next": "15.5.0",
-=======
+
     "lucide-react": "^0.541.0",
     "next": "15.4.6",
->>>>>>> b3d814fa
+
     "papaparse": "^5.5.3",
     "pino": "^9.0.0",
     "react": "19.1.1",
