--- conflicted
+++ resolved
@@ -17,7 +17,7 @@
   "dependencies": {
     "@stripe/stripe-js": "^2.4.0",
     "@supabase/supabase-js": "^2.54.0",
-<<<<<<< HEAD
+
     "@types/uuid": "^10.0.0",
     "next": "^14.2.31",
     "pino": "^9.8.0",
@@ -26,13 +26,13 @@
     "react-dom": "^18.0.0",
     "stripe": "^18.4.0",
     "uuid": "^11.1.0"
-=======
+
     "next": "^15.4.6",
     "react": "^19.1.1",
     "react-dom": "^18.0.0",
     "stripe": "^18.4.0",
     "zod": "^4.0.17"
->>>>>>> a0aa5f21
+
   },
   "devDependencies": {
     "@types/node": "^24.2.1",
