{
  "name": "leadledderpro-frontend",
  "version": "1.0.0",
  "description": "LeadLedgerPro - Home Services Lead Generation Frontend",
  "scripts": {
    "dev": "next dev",
    "dev:strict": "npm run preflight && npm run type-check && npm run lint && npm run dev",
    "build": "next build",
    "build:production": "DISABLE_ESLINT=true next build",
    "start": "next start",
    "lint": "next lint",
    "type-check": "tsc --noEmit",
    "test": "echo 'No tests configured yet for frontend' && exit 0",
    "preflight": "node scripts/preflight.js",
    "health:check": "node scripts/health-check.js"
  },
  "dependencies": {
    "@stripe/stripe-js": "^2.4.0",
    "@supabase/supabase-js": "^2.54.0",
    "@types/uuid": "^10.0.0",
    "next": "^15.4.6",
    "pino": "^9.8.0",
    "pino-pretty": "^13.1.1",
<<<<<<< HEAD
    "react": "^19.1.1",
    "react-dom": "^19.1.1",
    "stripe": "^18.4.0",
    "uuid": "^11.1.0",
=======


    "react": "^19.1.1",
    "react-dom": "^19.1.1",
    "stripe": "^18.4.0",
    "uuid": "^11.1.0",


    "react": "^18.3.1",
    "react-dom": "^18.3.1",

    "react": "^18.0.0",
    "react-dom": "^18.0.0",




    "stripe": "^18.4.0",
    "uuid": "^11.1.0",


>>>>>>> f1cb9dce
    "zod": "^4.0.17"
  },
  "devDependencies": {
    "@types/node": "^24.2.1",
    "@types/react": "^18.0.0",
    "@types/react-dom": "^18.0.0",
    "autoprefixer": "^10.0.0",
    "eslint": "^9.33.0",
    "eslint-config-next": "^15.4.6",
    "postcss": "^8.0.0",
    "tailwindcss": "^4.1.11",
    "typescript": "^5.0.0"
  }
}<|MERGE_RESOLUTION|>--- conflicted
+++ resolved
@@ -21,12 +21,12 @@
     "next": "^15.4.6",
     "pino": "^9.8.0",
     "pino-pretty": "^13.1.1",
-<<<<<<< HEAD
+
     "react": "^19.1.1",
     "react-dom": "^19.1.1",
     "stripe": "^18.4.0",
     "uuid": "^11.1.0",
-=======
+
 
 
     "react": "^19.1.1",
@@ -48,7 +48,7 @@
     "uuid": "^11.1.0",
 
 
->>>>>>> f1cb9dce
+
     "zod": "^4.0.17"
   },
   "devDependencies": {
