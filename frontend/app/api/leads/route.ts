import { NextResponse } from 'next/server';

import { getSupabaseClient } from '../../../lib/supabaseServer';
import { Lead, LeadInsert } from '../../../types/supabase';

import { createClient } from '@supabase/supabase-js';
<<<<<<< HEAD
import { Lead, LeadInsert } from '../../../../types/supabase';
import pino from 'pino';
import { v4 as uuidv4 } from 'uuid';

// Create logger for JSON structured logs (Vercel/Railway compatible)
const logger = pino({
  level: process.env.NODE_ENV === 'production' ? 'info' : 'debug',
  formatters: {
    level: (label) => {
      return { level: label };
    },
  },
});

function client() {
  const testMode = process.env.LEADS_TEST_MODE === 'true';
  const supabaseUrl = process.env.NEXT_PUBLIC_SUPABASE_URL!;
  
  // In test mode, use service role to bypass RLS
  if (testMode && process.env.SUPABASE_SERVICE_ROLE_KEY) {
    return createClient(supabaseUrl, process.env.SUPABASE_SERVICE_ROLE_KEY);
  }
  
  // Normal mode: use anon key (subject to RLS policies)
  return createClient(supabaseUrl, process.env.NEXT_PUBLIC_SUPABASE_ANON_KEY!);
}

async function logToIngestLogs(trace_id: string, stage: string, ok: boolean, details: any) {
  try {
    const supabase = client();
    await supabase
      .from('ingest_logs')
      .insert([{
        trace_id,
        stage,
        ok,
        details
      }]);
  } catch (error) {
    logger.error({ error, trace_id, stage }, 'Failed to log to ingest_logs');
  }
}

export async function GET(req: Request) {
  const startTime = Date.now();
  const trace_id = uuidv4();
  const path = new URL(req.url).pathname;
  
  logger.info({ trace_id, path, method: 'GET' }, 'Starting GET /api/leads');
  
  await logToIngestLogs(trace_id, 'api_request', true, { 
    method: 'GET', 
    path,
    timestamp: new Date().toISOString()
  });

  try {
    const supabase = client();
    const { data, error } = await supabase
      .from('leads')
      .select('*')
      .order('created_at', { ascending: false })
      .limit(50);
    
    const duration_ms = Date.now() - startTime;
    
    if (error) {
      logger.error({ 
        trace_id, 
        path, 
        error: error.message, 
        supabase_error_code: error.code,
        duration_ms,
        status: 400 
      }, 'Supabase error in GET /api/leads');
      
      await logToIngestLogs(trace_id, 'db_select', false, {
        error: error.message,
        code: error.code,
        duration_ms
      });
      
      return NextResponse.json({ error: error.message, trace_id }, { status: 400 });
    }
    
    logger.info({ 
      trace_id, 
      path, 
      count: data?.length || 0,
      duration_ms,
      status: 200 
    }, 'Successfully retrieved leads');
    
    await logToIngestLogs(trace_id, 'db_select', true, {
      count: data?.length || 0,
      duration_ms
    });
    
    return NextResponse.json({ data: data as Lead[], trace_id });
  } catch (error: any) {
    const duration_ms = Date.now() - startTime;
    
    logger.error({ 
      trace_id, 
      path, 
      error: error.message,
      duration_ms,
      status: 500 
    }, 'Unexpected error in GET /api/leads');
    
    await logToIngestLogs(trace_id, 'api_error', false, {
      error: error.message,
      stack: error.stack,
      duration_ms
    });
    
    return NextResponse.json({ 
      error: 'Internal server error', 
      trace_id 
    }, { status: 500 });
  }
}

export async function POST(req: Request) {
  const startTime = Date.now();
  const trace_id = uuidv4();
  const path = new URL(req.url).pathname;
  
  logger.info({ trace_id, path, method: 'POST' }, 'Starting POST /api/leads');
  
  await logToIngestLogs(trace_id, 'api_request', true, { 
    method: 'POST', 
    path,
    timestamp: new Date().toISOString()
  });

  try {
    const body = await req.json();
    
    await logToIngestLogs(trace_id, 'validate', true, {
      body_keys: Object.keys(body),
      has_required_fields: !!(body.name || body.email)
    });
    
    // Create typed payload for lead insertion
    const leadPayload: LeadInsert = {
      source: body.source ?? 'web',
      name: body.name ?? null,
      phone: body.phone ?? null,
      email: body.email ?? null,
      address: body.address ?? null,
      city: body.city ?? null,
      state: body.state ?? null,
      zip: body.zip ?? null
    };

    const supabase = client();
=======
import { z } from 'zod';
import { randomUUID } from 'crypto';
import { Lead, LeadInsert, IngestLogInsert } from '../../../../types/supabase';

// Zod schema for lead validation
const leadSchema = z.object({
  name: z.string().min(1, 'Name is required'),
  email: z.string().email('Valid email is required'),
  phone: z.string().min(1, 'Phone is required'),
  source: z.string().min(1, 'Source is required')
});

function client() {
  const isTestMode = process.env.LEADS_TEST_MODE === "true";
  const supabaseUrl = process.env.NEXT_PUBLIC_SUPABASE_URL!;
  
  // Use service role key in test mode, otherwise use anon key
  const supabaseKey = isTestMode 
    ? process.env.SUPABASE_SERVICE_ROLE_KEY!
    : process.env.NEXT_PUBLIC_SUPABASE_ANON_KEY!;
    
  return createClient(supabaseUrl, supabaseKey);
}

async function logIngest(supabase: SupabaseClient, trace_id: string, stage: string, ok: boolean, details?: any) {
  const logEntry: IngestLogInsert = {
    trace_id,
    stage,
    ok,
    details
  };
  
  try {
    await supabase.from('ingest_logs').insert([logEntry]);
  } catch (err) {
    console.error('Failed to insert ingest log:', err);
  }
}


export async function GET() {
  try {
    const supabase = getSupabaseClient();
    const { data, error } = await supabase
      .from('leads')
      .select('*')
      .order('created_at', { ascending: false })
      .limit(50);
    
    if (error) {
      return NextResponse.json({ 
        error: error.message,
        trace_id: crypto.randomUUID()
      }, { status: 400 });
    }
    
    return NextResponse.json({ 
      data: data as Lead[],
      trace_id: crypto.randomUUID()
    });
  } catch (error) {
    return NextResponse.json({ 
      error: error instanceof Error ? error.message : 'Internal server error',
      trace_id: crypto.randomUUID()
    }, { status: 500 });
  }
}

export async function POST(req: Request) {

  try {
    const body = await req.json();

    // Create typed payload for lead insertion
    const leadPayload: LeadInsert = {
      source: body.source ?? 'web',
      name: body.name ?? null,
      phone: body.phone ?? null,
      email: body.email ?? null,
      address: body.address ?? null,
      city: body.city ?? null,
      state: body.state ?? null,
      zip: body.zip ?? null

    const supabase = getSupabaseClient();

  const trace_id = randomUUID();
  const received_at = new Date().toISOString();
  
  try {
    // Parse and validate request body
    const body = await req.json();
    
    // Validate with zod schema
    const validationResult = leadSchema.safeParse(body);
    
    if (!validationResult.success) {
      // Log validation failure
      await logIngest(supabase, trace_id, 'validate', false, {
        error: 'Validation failed',
        issues: validationResult.error.issues,
        received_at
      });
      
      return NextResponse.json({
        ok: false,
        trace_id,
        error: `Validation failed: ${validationResult.error.issues.map(i => i.message).join(', ')}`
      }, { status: 400 });
    }
    
    // Log successful validation
    await logIngest(supabase, trace_id, 'validate', true, {
      message: 'Validation successful',
      received_at
    });
    
    const validatedData = validationResult.data;
    
    // Create typed payload for lead insertion
    const leadPayload: LeadInsert = {
      source: validatedData.source,
      name: validatedData.name,
      phone: validatedData.phone,
      email: validatedData.email
    };
    
    // Insert lead into database

>>>>>>> a0aa5f21
    const { data, error } = await supabase
      .from('leads')
      .insert([leadPayload])
      .select('*')
      .single();
    
<<<<<<< HEAD
    const duration_ms = Date.now() - startTime;
    
    if (error) {
      logger.error({ 
        trace_id, 
        path, 
        error: error.message, 
        supabase_error_code: error.code,
        duration_ms,
        status: 400 
      }, 'Supabase error in POST /api/leads');
      
      await logToIngestLogs(trace_id, 'db_insert', false, {
        error: error.message,
        code: error.code,
        payload: leadPayload,
        duration_ms
      });
      
      return NextResponse.json({ error: error.message, trace_id }, { status: 400 });
    }
    
    logger.info({ 
      trace_id, 
      path, 
      lead_id: data?.id,
      duration_ms,
      status: 201 
    }, 'Successfully created lead');
    
    await logToIngestLogs(trace_id, 'db_insert', true, {
      lead_id: data?.id,
      payload: leadPayload,
      duration_ms
    });
    
    return NextResponse.json({ 
      ok: true,
      data: data as Lead, 
      trace_id 
    }, { status: 201 });
    
  } catch (error: any) {
    const duration_ms = Date.now() - startTime;
    
    logger.error({ 
      trace_id, 
      path, 
      error: error.message,
      duration_ms,
      status: 500 
    }, 'Unexpected error in POST /api/leads');
    
    await logToIngestLogs(trace_id, 'api_error', false, {
      error: error.message,
      stack: error.stack,
      duration_ms
    });
    
    return NextResponse.json({ 
      error: 'Internal server error', 
      trace_id 
=======
    if (error) {

      return NextResponse.json({ 
        error: error.message,
        trace_id: crypto.randomUUID()
      }, { status: 400 });
    }
    
    return NextResponse.json({ 
      data: data as Lead,
      trace_id: crypto.randomUUID()
    }, { status: 201 });
  } catch (error) {
    return NextResponse.json({ 
      error: error instanceof Error ? error.message : 'Internal server error',
      trace_id: crypto.randomUUID()

      // Log database insertion failure
      await logIngest(supabase, trace_id, 'db_insert', false, {
        error: error.message,
        received_at
      });
      
      return NextResponse.json({
        ok: false,
        trace_id,
        error: `Database insertion failed: ${error.message}`
      }, { status: 500 });
    }
    
    // Log successful database insertion
    await logIngest(supabase, trace_id, 'db_insert', true, {
      message: 'Lead inserted successfully',
      lead_id: data.id,
      received_at
    });
    
    return NextResponse.json({
      ok: true,
      trace_id
    }, { status: 201 });
    
  } catch (error) {
    // Log unexpected error
    await logIngest(supabase, trace_id, 'processing', false, {
      error: 'Unexpected error during processing',
      details: error instanceof Error ? error.message : 'Unknown error',
      received_at
    });
    
    return NextResponse.json({
      ok: false,
      trace_id,
      error: 'Internal server error'

>>>>>>> a0aa5f21
    }, { status: 500 });
  }
}<|MERGE_RESOLUTION|>--- conflicted
+++ resolved
@@ -4,7 +4,7 @@
 import { Lead, LeadInsert } from '../../../types/supabase';
 
 import { createClient } from '@supabase/supabase-js';
-<<<<<<< HEAD
+
 import { Lead, LeadInsert } from '../../../../types/supabase';
 import pino from 'pino';
 import { v4 as uuidv4 } from 'uuid';
@@ -162,7 +162,7 @@
     };
 
     const supabase = client();
-=======
+
 import { z } from 'zod';
 import { randomUUID } from 'crypto';
 import { Lead, LeadInsert, IngestLogInsert } from '../../../../types/supabase';
@@ -292,14 +292,13 @@
     
     // Insert lead into database
 
->>>>>>> a0aa5f21
+
     const { data, error } = await supabase
       .from('leads')
       .insert([leadPayload])
       .select('*')
       .single();
     
-<<<<<<< HEAD
     const duration_ms = Date.now() - startTime;
     
     if (error) {
@@ -362,7 +361,7 @@
     return NextResponse.json({ 
       error: 'Internal server error', 
       trace_id 
-=======
+
     if (error) {
 
       return NextResponse.json({ 
@@ -418,7 +417,7 @@
       trace_id,
       error: 'Internal server error'
 
->>>>>>> a0aa5f21
+
     }, { status: 500 });
   }
 }