import { NextResponse } from 'next/server';
import { createClient } from '@supabase/supabase-js';
import { Lead, LeadInsert } from '../../../../types/supabase';

function client() {
  return createClient(
    process.env.NEXT_PUBLIC_SUPABASE_URL!,
    process.env.NEXT_PUBLIC_SUPABASE_ANON_KEY!
  );
}

export async function GET() {
  const supabase = client();
  const { data, error } = await supabase
    .from('leads')
    .select('*')
    .order('created_at', { ascending: false })
    .limit(50);
  if (error) return NextResponse.json({ error: error.message }, { status: 400 });
  return NextResponse.json({ data: data as Lead[] });
}

export async function POST(req: Request) {
  const body = await req.json();
<<<<<<< HEAD
  
  // Create typed payload for lead insertion
  const leadPayload: LeadInsert = {
    source: body.source ?? 'web',
    name: body.name ?? null,
    phone: body.phone ?? null,
    email: body.email ?? null,
    address: body.address ?? null,
    city: body.city ?? null,
    state: body.state ?? null,
    zip: body.zip ?? null
  };

=======
>>>>>>> 17101c70
  const supabase = client();
  const { data, error } = await supabase
    .from('leads')
    .insert([leadPayload])
    .select('*')
    .single();
  if (error) return NextResponse.json({ error: error.message }, { status: 400 });
  return NextResponse.json({ data: data as Lead }, { status: 201 });
}<|MERGE_RESOLUTION|>--- conflicted
+++ resolved
@@ -22,7 +22,7 @@
 
 export async function POST(req: Request) {
   const body = await req.json();
-<<<<<<< HEAD
+
   
   // Create typed payload for lead insertion
   const leadPayload: LeadInsert = {
@@ -36,8 +36,8 @@
     zip: body.zip ?? null
   };
 
-=======
->>>>>>> 17101c70
+
+
   const supabase = client();
   const { data, error } = await supabase
     .from('leads')
