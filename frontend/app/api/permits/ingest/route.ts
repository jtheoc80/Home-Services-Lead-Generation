// Force dynamic rendering and Node runtime for permit ingestion API
export const dynamic = 'force-dynamic';
export const runtime = 'nodejs';
export const revalidate = 0;

import { NextRequest, NextResponse } from 'next/server';
import { getSupabaseClient } from '@/lib/supabaseServer';

// Types for permit data sources
interface AustinPermitRecord {
  permit_num?: string;
  issued_date?: string;
  description?: string;
  project_address?: string;
  applicant_name?: string;
  contractor_name?: string;
  declared_value?: string;
  status_current?: string;
  permit_type?: string;
  [key: string]: unknown;
}

interface HoustonPermitRecord {
  OBJECTID?: string | number;
  PERMIT_NUM?: string;
  ISSUE_DATE?: string;
  DESCRIPTION?: string;
  ADDRESS?: string;
  APPLICANT?: string;
  CONTRACTOR?: string;
  VALUATION?: string | number;
  STATUS?: string;
  PERMIT_TYPE?: string;
  X?: number;
  Y?: number;
  [key: string]: unknown;
}

interface DallasPermitRecord {
  // Possible field variations from Dallas Socrata API
  permit_number?: string;
  permit_no?: string;
  record_id?: string;
  
  issue_date?: string;
  issued_date?: string;
  issuance_date?: string;
  
  work_description?: string;
  description?: string;
  project_description?: string;
  
  project_address?: string;
  address?: string;
  full_address?: string;
  
  applicant_name?: string;
  applicant?: string;
  
  contractor_name?: string;
  contractor?: string;
  
  estimated_cost?: string | number;
  valuation?: string | number;
  project_value?: string | number;
  
  status?: string;
  permit_status?: string;
  current_status?: string;
  
  permit_type?: string;
  type?: string;
  [key: string]: unknown;
}

interface NormalizedPermit {
  source: string;
  source_record_id: string;
  permit_number?: string;
  issued_date?: string;
  application_date?: string;
  permit_type?: string;
  permit_class?: string;
  work_description?: string;
  address?: string;
  city?: string;
  county?: string;
  zipcode?: string;
  latitude?: number;
  longitude?: number;
  valuation?: number;
  square_feet?: number;
  applicant_name?: string;
  contractor_name?: string;
  owner_name?: string;
  status?: string;
}

// Field mapping functions for each source
function mapAustinPermit(record: AustinPermitRecord): NormalizedPermit {
  return {
    source: 'austin',
    source_record_id: record.permit_num || `austin_${Date.now()}_${Math.random()}`,
    permit_number: record.permit_num,
    issued_date: record.issued_date,
    permit_type: record.permit_type,
    work_description: record.description,
    address: record.project_address,
    city: 'Austin',
    county: 'Travis',
    applicant_name: record.applicant_name,
    contractor_name: record.contractor_name,
    valuation: record.declared_value ? parseFloat(record.declared_value.toString()) : undefined,
    status: record.status_current,
  };
}

function mapHoustonPermit(record: HoustonPermitRecord): NormalizedPermit {
  return {
    source: 'houston',
    source_record_id: record.OBJECTID?.toString() || record.PERMIT_NUM || `houston_${Date.now()}_${Math.random()}`,
    permit_number: record.PERMIT_NUM,
    issued_date: record.ISSUE_DATE,
    permit_type: record.PERMIT_TYPE,
    work_description: record.DESCRIPTION,
    address: record.ADDRESS,
    city: 'Houston',
    county: 'Harris',
    applicant_name: record.APPLICANT,
    contractor_name: record.CONTRACTOR,
    valuation: typeof record.VALUATION === 'number' ? record.VALUATION : 
               typeof record.VALUATION === 'string' ? parseFloat(record.VALUATION) : undefined,
    latitude: record.Y,
    longitude: record.X,
    status: record.STATUS,
  };
}

function mapDallasPermit(record: DallasPermitRecord): NormalizedPermit {
  // Helper function to get the first available field value
  const getField = (...fieldNames: (keyof DallasPermitRecord)[]): string | number | undefined => {
    for (const fieldName of fieldNames) {
      const value = record[fieldName];
      if (value !== undefined && value !== null && value !== '') {
        return value as string | number;
      }
    }
    return undefined;
  };

  // Helper function to parse numeric values safely
  const parseNumeric = (value: string | number | undefined): number | undefined => {
    if (value === undefined || value === null) return undefined;
    const numValue = typeof value === 'number' ? value : parseFloat(value.toString());
    return isNaN(numValue) ? undefined : numValue;
  };

  // Get permit identifier (try multiple field names)
  const permitId = getField('permit_number', 'permit_no', 'record_id') as string | undefined;
  
  return {
    source: 'dallas',
    source_record_id: permitId || `dallas_${Date.now()}_${Math.random()}`,
    permit_number: permitId,
    issued_date: getField('issued_date', 'issue_date', 'issuance_date') as string | undefined,
    permit_type: getField('permit_type', 'type') as string | undefined,
    work_description: getField('work_description', 'description', 'project_description') as string | undefined,
    address: getField('project_address', 'address', 'full_address') as string | undefined,
    city: 'Dallas',
    county: 'Dallas',
    applicant_name: getField('applicant_name', 'applicant') as string | undefined,
    contractor_name: getField('contractor_name', 'contractor') as string | undefined,
    valuation: parseNumeric(getField('estimated_cost', 'valuation', 'project_value')),
    status: getField('status', 'permit_status', 'current_status') as string | undefined,
  };
}

// Fetcher functions for each data source
async function fetchAustinPermits(): Promise<AustinPermitRecord[]> {
  // TODO: Replace with actual Austin Socrata API endpoint
  const url = 'https://data.austintexas.gov/resource/3syk-w9eu.json?$limit=100';
  
  try {
    const response = await fetch(url, {
      headers: {
        'Accept': 'application/json',
        'User-Agent': 'LeadLedgerPro/1.0',
      },
    });
    
    if (!response.ok) {
      throw new Error(`Austin API error: ${response.status} ${response.statusText}`);
    }
    
    return await response.json() as AustinPermitRecord[];
  } catch (error) {
    console.error('Error fetching Austin permits:', error);
    return [];
  }
}

async function fetchHoustonPermits(): Promise<HoustonPermitRecord[]> {
  // TODO: Replace with actual Houston ArcGIS API endpoint
  const url = 'https://services.arcgis.com/sample/permits/query?where=1%3D1&outFields=*&f=json&resultRecordCount=100';
  
  try {
    const response = await fetch(url, {
      headers: {
        'Accept': 'application/json',
        'User-Agent': 'LeadLedgerPro/1.0',
      },
    });
    
    if (!response.ok) {
      throw new Error(`Houston API error: ${response.status} ${response.statusText}`);
    }
    
    const data = await response.json();
    return data.features?.map((f: { attributes: HoustonPermitRecord }) => f.attributes) || [];
  } catch (error) {
    console.error('Error fetching Houston permits:', error);
    return [];
  }
}

async function fetchDallasPermits(): Promise<DallasPermitRecord[]> {
  // Dallas OpenData API (Socrata) - Dataset ID: e7gq-4sah
  const baseUrl = 'https://www.dallasopendata.com/resource/e7gq-4sah.json';
  const limit = 1000; // Fetch up to 1000 records per request
  const url = `${baseUrl}?$limit=${limit}`;
  
  try {
    const headers: Record<string, string> = {
      'Accept': 'application/json',
      'User-Agent': 'LeadLedgerPro/1.0',
    };
    
    // Add app token if available for higher rate limits
    const dallasAppToken = process.env.DALLAS_APP_TOKEN;
    if (dallasAppToken) {
      headers['X-App-Token'] = dallasAppToken;
    }
    
    const response = await fetch(url, { headers });
    
    if (!response.ok) {
      throw new Error(`Dallas API error: ${response.status} ${response.statusText}`);
    }
    
    const data = await response.json() as DallasPermitRecord[];
    console.log(`Dallas permits fetched: ${data.length} records from ${url}`);
    return data;
  } catch (error) {
    console.error('Error fetching Dallas permits:', error);
    return [];
  }
}

// Main API route handler
export async function POST(request: NextRequest) {
  // Check for x-cron-secret header first
  const secret = request.headers.get('x-cron-secret')
  if (secret !== process.env.CRON_SECRET) {
    return new Response('Forbidden', { status: 403 })
  }

  try {
    // Get Supabase client with service role key
    const supabase = getSupabaseClient({ useServiceRole: true });
    
    // Support both query parameters and JSON body for source
    const { searchParams } = new URL(request.url);
    let source = searchParams.get('source');
    
    // Check for dry-run mode
    const dry = searchParams.get('dry') === '1';
    
    // If no query parameter, try to get from JSON body (backward compatibility)
    if (!source) {
      try {
        const body = await request.json();
        source = body.source;
<<<<<<< HEAD
      } catch {
=======

      } catch (error) {






      } catch {



>>>>>>> 3d4e8568
        // Ignore JSON parse errors; will handle missing source below
      }
    }
    
    if (!source) {
      return NextResponse.json(
        { error: 'Source parameter required either as query parameter (?source=austin) or in JSON body' },
        { status: 400 }
      );
    }
    
    let permits: NormalizedPermit[] = [];
    let sourceData: unknown[] = [];
    
    // Fetch data based on source
    switch (source) {
      case 'austin':
        sourceData = await fetchAustinPermits();
        permits = sourceData.map(record => mapAustinPermit(record as AustinPermitRecord));
        break;
        
      case 'houston':
        sourceData = await fetchHoustonPermits();
        permits = sourceData.map(record => mapHoustonPermit(record as HoustonPermitRecord));
        break;
        
      case 'dallas':
        sourceData = await fetchDallasPermits();
        permits = sourceData.map(record => mapDallasPermit(record as DallasPermitRecord));
        break;
        
      case 'all':
        // Fetch from all sources
        const [austinData, houstonData, dallasData] = await Promise.all([
          fetchAustinPermits(),
          fetchHoustonPermits(),
          fetchDallasPermits()
        ]);
        
        permits = [
          ...austinData.map(record => mapAustinPermit(record as AustinPermitRecord)),
          ...houstonData.map(record => mapHoustonPermit(record as HoustonPermitRecord)),
          ...dallasData.map(record => mapDallasPermit(record as DallasPermitRecord))
        ];
        break;
        
      default:
        return NextResponse.json(
          { error: 'Invalid source. Must be one of: austin, houston, dallas, all' },
          { status: 400 }
        );
    }
    
    // Get before count for the specific source
    const { count: beforeCount, error: countBeforeErr } = await supabase
      .from('permits')
      .select('*', { count: 'exact', head: true })
      .eq('source', source);
    
    if (countBeforeErr) {
      return NextResponse.json(
        { error: `Failed to get before count: ${countBeforeErr.message}` },
        { status: 500 }
      );
    }
    
    // Process permits through upsert function
    let insertedCount = 0;
    let updatedCount = 0;
    const errors: string[] = [];
    const processedSamples: unknown[] = [];
    const upsertResults: unknown[] = [];
    
    // Only proceed with actual database writes if not in dry-run mode
    if (!dry) {
      for (const permit of permits) {
        try {
          const { data, error } = await supabase.rpc('upsert_permit', {
            p: permit  // Use 'p' parameter as specified in problem statement
          });
          
          if (error) {
            errors.push(`Error upserting permit ${permit.source_record_id}: ${error.message}`);
            continue;
          }
          
          if (data && data.length > 0) {
            const action = data[0].action;
            const resultId = data[0].id;
            
            upsertResults.push({
              source_record_id: permit.source_record_id,
              action,
              id: resultId
            });
            
            if (action === 'inserted') {
              insertedCount++;
            } else if (action === 'updated') {
              updatedCount++;
            }
            
            // Keep samples for diagnostic purposes (first 3 of each type)
            if (processedSamples.length < 3) {
              processedSamples.push({
                original_data: sourceData[permits.indexOf(permit)],
                normalized_permit: permit,
                upsert_result: { action, id: resultId }
              });
            }
          }
        } catch (error) {
          const errorMessage = error instanceof Error ? error.message : 'Unknown error';
          errors.push(`Error processing permit ${permit.source_record_id}: ${errorMessage}`);
        }
      }
    } else {
      // In dry-run mode, just prepare samples for diagnostic purposes (first 3)
      for (let i = 0; i < Math.min(permits.length, 3); i++) {
        processedSamples.push({
          original_data: sourceData[i],
          normalized_permit: permits[i],
          dry_run: true
        });
      }
    }
    
    // Get after count for the specific source
    const { count: afterCount, error: countAfterErr } = await supabase
      .from('permits')
      .select('*', { count: 'exact', head: true })
      .eq('source', source);
    
    if (countAfterErr) {
      return NextResponse.json(
        { error: `Failed to get after count: ${countAfterErr.message}` },
        { status: 500 }
      );
    }
    
    return NextResponse.json({
      success: true,
      source,
      dry,
      summary: {
        fetched: sourceData.length,
        processed: permits.length,
        inserted: insertedCount,
        updated: updatedCount,
        errors: errors.length
      },
      counts: {
        before: beforeCount || 0,
        after: afterCount || 0,
        difference: (afterCount || 0) - (beforeCount || 0)
      },
      diagnostics: {
        samples: processedSamples,
        upsert_results: dry ? undefined : upsertResults.slice(0, 10), // Limit to first 10 for readability
        error_details: errors.length > 0 ? errors.slice(0, 5) : undefined, // First 5 errors
        runtime_info: {
          runtime: 'nodejs',
          service_role_used: true,
          dry_run: dry,
          timestamp: new Date().toISOString()
        }
      },
      timestamp: new Date().toISOString()
    });
    
  } catch (error) {
    console.error('Permit ingestion error:', error);
    
    return NextResponse.json(
      { 
        error: 'Internal server error during permit ingestion',
        message: error instanceof Error ? error.message : 'Unknown error'
      },
      { status: 500 }
    );
  }
}

// GET endpoint for testing/health check
export async function GET() {
  return NextResponse.json({
    message: 'TX Permit Ingestion API',
    version: '1.0.0',
    sources: ['austin', 'houston', 'dallas'],
    endpoints: {
      POST: 'Ingest permits from specified source',
      GET: 'Health check and API info'
    },
    usage: {
      POST: {
        body: {
          source: 'austin | houston | dallas | all'
        }
      }
    },
    features: [
      'Service role authentication',
      'Normalized upserts via upsert_permit RPC',
      'Detailed diagnostics with samples',
      'Before/after processing counts',
      'Error tracking and reporting'
    ],
    runtime: 'nodejs',
    caching: 'force-dynamic'
  });
}<|MERGE_RESOLUTION|>--- conflicted
+++ resolved
@@ -280,9 +280,9 @@
       try {
         const body = await request.json();
         source = body.source;
-<<<<<<< HEAD
+
       } catch {
-=======
+
 
       } catch (error) {
 
@@ -295,7 +295,7 @@
 
 
 
->>>>>>> 3d4e8568
+
         // Ignore JSON parse errors; will handle missing source below
       }
     }
