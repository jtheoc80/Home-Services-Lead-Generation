// Force dynamic rendering and Node runtime for permit ingestion API
export const dynamic = 'force-dynamic';
export const runtime = 'nodejs';
export const revalidate = 0;

import { NextRequest, NextResponse } from 'next/server';
import { getSupabaseClient } from '@/lib/supabaseServer';

// Types for permit data sources
interface AustinPermitRecord {
  permit_num?: string;
  issued_date?: string;
  description?: string;
  project_address?: string;
  applicant_name?: string;
  contractor_name?: string;
  declared_value?: string;
  status_current?: string;
  permit_type?: string;
  [key: string]: unknown;
}

interface HoustonPermitRecord {
  OBJECTID?: string | number;
  PERMIT_NUM?: string;
  ISSUE_DATE?: string;
  DESCRIPTION?: string;
  ADDRESS?: string;
  APPLICANT?: string;
  CONTRACTOR?: string;
  VALUATION?: string | number;
  STATUS?: string;
  PERMIT_TYPE?: string;
  X?: number;
  Y?: number;
  [key: string]: unknown;
}

interface DallasPermitRecord {
  // Possible field variations from Dallas Socrata API
  permit_number?: string;
  permit_no?: string;
  record_id?: string;
  
  issue_date?: string;
  issued_date?: string;
  issuance_date?: string;
  
  work_description?: string;
  description?: string;
  project_description?: string;
  
  project_address?: string;
  address?: string;
  full_address?: string;
  
  applicant_name?: string;
  applicant?: string;
  
  contractor_name?: string;
  contractor?: string;
  
  estimated_cost?: string | number;
  valuation?: string | number;
  project_value?: string | number;
  
  status?: string;
  permit_status?: string;
  current_status?: string;
  
  permit_type?: string;
  type?: string;
  [key: string]: unknown;
}

interface NormalizedPermit {
  source: string;
  source_record_id: string;
  permit_number?: string;
  issued_date?: string;
  application_date?: string;
  permit_type?: string;
  permit_class?: string;
  work_description?: string;
  address?: string;
  city?: string;
  county?: string;
  zipcode?: string;
  latitude?: number;
  longitude?: number;
  valuation?: number;
  square_feet?: number;
  applicant_name?: string;
  contractor_name?: string;
  owner_name?: string;
  status?: string;
}

// Field mapping functions for each source
function mapAustinPermit(record: AustinPermitRecord): NormalizedPermit {
  return {
    source: 'austin',
    source_record_id: record.permit_num || `austin_${Date.now()}_${Math.random()}`,
    permit_number: record.permit_num,
    issued_date: record.issued_date,
    permit_type: record.permit_type,
    work_description: record.description,
    address: record.project_address,
    city: 'Austin',
    county: 'Travis',
    applicant_name: record.applicant_name,
    contractor_name: record.contractor_name,
    valuation: record.declared_value ? parseFloat(record.declared_value.toString()) : undefined,
    status: record.status_current,
  };
}

function mapHoustonPermit(record: HoustonPermitRecord): NormalizedPermit {
  return {
    source: 'houston',
    source_record_id: record.OBJECTID?.toString() || record.PERMIT_NUM || `houston_${Date.now()}_${Math.random()}`,
    permit_number: record.PERMIT_NUM,
    issued_date: record.ISSUE_DATE,
    permit_type: record.PERMIT_TYPE,
    work_description: record.DESCRIPTION,
    address: record.ADDRESS,
    city: 'Houston',
    county: 'Harris',
    applicant_name: record.APPLICANT,
    contractor_name: record.CONTRACTOR,
    valuation: typeof record.VALUATION === 'number' ? record.VALUATION : 
               typeof record.VALUATION === 'string' ? parseFloat(record.VALUATION) : undefined,
    latitude: record.Y,
    longitude: record.X,
    status: record.STATUS,
  };
}

function mapDallasPermit(record: DallasPermitRecord): NormalizedPermit {
  // Helper function to get the first available field value
  const getField = (...fieldNames: (keyof DallasPermitRecord)[]): string | number | undefined => {
    for (const fieldName of fieldNames) {
      const value = record[fieldName];
      if (value !== undefined && value !== null && value !== '') {
        return value as string | number;
      }
    }
    return undefined;
  };

  // Helper function to parse numeric values safely
  const parseNumeric = (value: string | number | undefined): number | undefined => {
    if (value === undefined || value === null) return undefined;
    const numValue = typeof value === 'number' ? value : parseFloat(value.toString());
    return isNaN(numValue) ? undefined : numValue;
  };

  // Get permit identifier (try multiple field names)
  const permitId = getField('permit_number', 'permit_no', 'record_id') as string | undefined;
  
  return {
    source: 'dallas',
    source_record_id: permitId || `dallas_${Date.now()}_${Math.random()}`,
    permit_number: permitId,
    issued_date: getField('issued_date', 'issue_date', 'issuance_date') as string | undefined,
    permit_type: getField('permit_type', 'type') as string | undefined,
    work_description: getField('work_description', 'description', 'project_description') as string | undefined,
    address: getField('project_address', 'address', 'full_address') as string | undefined,
    city: 'Dallas',
    county: 'Dallas',
    applicant_name: getField('applicant_name', 'applicant') as string | undefined,
    contractor_name: getField('contractor_name', 'contractor') as string | undefined,
    valuation: parseNumeric(getField('estimated_cost', 'valuation', 'project_value')),
    status: getField('status', 'permit_status', 'current_status') as string | undefined,
  };
}

// Fetcher functions for each data source
async function fetchAustinPermits(): Promise<AustinPermitRecord[]> {
  // TODO: Replace with actual Austin Socrata API endpoint
  const url = 'https://data.austintexas.gov/resource/3syk-w9eu.json?$limit=100';
  
  try {
    const response = await fetch(url, {
      headers: {
        'Accept': 'application/json',
        'User-Agent': 'LeadLedgerPro/1.0',
      },
    });
    
    if (!response.ok) {
      throw new Error(`Austin API error: ${response.status} ${response.statusText}`);
    }
    
    return await response.json() as AustinPermitRecord[];
  } catch (error) {
    console.error('Error fetching Austin permits:', error);
    return [];
  }
}

async function fetchHoustonPermits(): Promise<HoustonPermitRecord[]> {
  // TODO: Replace with actual Houston ArcGIS API endpoint
  const url = 'https://services.arcgis.com/sample/permits/query?where=1%3D1&outFields=*&f=json&resultRecordCount=100';
  
  try {
    const response = await fetch(url, {
      headers: {
        'Accept': 'application/json',
        'User-Agent': 'LeadLedgerPro/1.0',
      },
    });
    
    if (!response.ok) {
      throw new Error(`Houston API error: ${response.status} ${response.statusText}`);
    }
    
    const data = await response.json();
    return data.features?.map((f: { attributes: HoustonPermitRecord }) => f.attributes) || [];
  } catch (error) {
    console.error('Error fetching Houston permits:', error);
    return [];
  }
}

async function fetchDallasPermits(): Promise<DallasPermitRecord[]> {
  // Dallas OpenData API (Socrata) - Dataset ID: e7gq-4sah
  const baseUrl = 'https://www.dallasopendata.com/resource/e7gq-4sah.json';
  const limit = 1000; // Fetch up to 1000 records per request
  const url = `${baseUrl}?$limit=${limit}`;
  
  try {
    const headers: Record<string, string> = {
      'Accept': 'application/json',
      'User-Agent': 'LeadLedgerPro/1.0',
    };
    
    // Add app token if available for higher rate limits
    const dallasAppToken = process.env.DALLAS_APP_TOKEN;
    if (dallasAppToken) {
      headers['X-App-Token'] = dallasAppToken;
    }
    
    const response = await fetch(url, { headers });
    
    if (!response.ok) {
      throw new Error(`Dallas API error: ${response.status} ${response.statusText}`);
    }
    
    const data = await response.json() as DallasPermitRecord[];
    console.log(`Dallas permits fetched: ${data.length} records from ${url}`);
    return data;
  } catch (error) {
    console.error('Error fetching Dallas permits:', error);
    return [];
  }
}

// Main API route handler
export async function POST(request: NextRequest) {
  // Check for x-cron-secret header first
  const secret = request.headers.get('x-cron-secret')
  if (secret !== process.env.CRON_SECRET) {
    return new Response('Forbidden', { status: 403 })
  }

  try {
    // Get Supabase client with service role key
    const supabase = getSupabaseClient({ useServiceRole: true });
    
    // Support both query parameters and JSON body for source
    const { searchParams } = new URL(request.url);
    let source = searchParams.get('source');
    
    // Check for dry-run mode
    const dry = searchParams.get('dry') === '1';
    
    // If no query parameter, try to get from JSON body (backward compatibility)
    if (!source) {
      try {
        const body = await request.json();
        source = body.source;

<<<<<<< HEAD
      } catch (error) {

=======
>>>>>>> e89eb218

      } catch {

        // Ignore JSON parse errors; will handle missing source below

      } catch (error) {
        return NextResponse.json(
          { error: 'Invalid JSON body: unable to parse request body' },
          { status: 400 }
        );

      }
    }
    
    if (!source) {
      return NextResponse.json(
        { error: 'Source parameter required either as query parameter (?source=austin) or in JSON body' },
        { status: 400 }
      );
    }
    
    let permits: NormalizedPermit[] = [];
    let sourceData: unknown[] = [];
    
    // Fetch data based on source
    switch (source) {
      case 'austin':
        sourceData = await fetchAustinPermits();
        permits = sourceData.map(record => mapAustinPermit(record as AustinPermitRecord));
        break;
        
      case 'houston':
        sourceData = await fetchHoustonPermits();
        permits = sourceData.map(record => mapHoustonPermit(record as HoustonPermitRecord));
        break;
        
      case 'dallas':
        sourceData = await fetchDallasPermits();
        permits = sourceData.map(record => mapDallasPermit(record as DallasPermitRecord));
        break;
        
      case 'all':
        // Fetch from all sources
        const [austinData, houstonData, dallasData] = await Promise.all([
          fetchAustinPermits(),
          fetchHoustonPermits(),
          fetchDallasPermits()
        ]);
        
        permits = [
          ...austinData.map(record => mapAustinPermit(record as AustinPermitRecord)),
          ...houstonData.map(record => mapHoustonPermit(record as HoustonPermitRecord)),
          ...dallasData.map(record => mapDallasPermit(record as DallasPermitRecord))
        ];
        break;
        
      default:
        return NextResponse.json(
          { error: 'Invalid source. Must be one of: austin, houston, dallas, all' },
          { status: 400 }
        );
    }
    
    // Get before count for the specific source
    const { count: beforeCount, error: countBeforeErr } = await supabase
      .from('permits')
      .select('*', { count: 'exact', head: true })
      .eq('source', source);
    
    if (countBeforeErr) {
      return NextResponse.json(
        { error: `Failed to get before count: ${countBeforeErr.message}` },
        { status: 500 }
      );
    }
    
    // Process permits through upsert function
    let insertedCount = 0;
    let updatedCount = 0;
    const errors: string[] = [];
    const processedSamples: unknown[] = [];
    const upsertResults: unknown[] = [];
    
    // Only proceed with actual database writes if not in dry-run mode
    if (!dry) {
      for (const permit of permits) {
        try {
          const { data, error } = await supabase.rpc('upsert_permit', {
            p: permit  // Use 'p' parameter as specified in problem statement
          });
          
          if (error) {
            errors.push(`Error upserting permit ${permit.source_record_id}: ${error.message}`);
            continue;
          }
          
          if (data && data.length > 0) {
            const action = data[0].action;
            const resultId = data[0].id;
            
            upsertResults.push({
              source_record_id: permit.source_record_id,
              action,
              id: resultId
            });
            
            if (action === 'inserted') {
              insertedCount++;
            } else if (action === 'updated') {
              updatedCount++;
            }
            
            // Keep samples for diagnostic purposes (first 3 of each type)
            if (processedSamples.length < 3) {
              processedSamples.push({
                original_data: sourceData[permits.indexOf(permit)],
                normalized_permit: permit,
                upsert_result: { action, id: resultId }
              });
            }
          }
        } catch (error) {
          const errorMessage = error instanceof Error ? error.message : 'Unknown error';
          errors.push(`Error processing permit ${permit.source_record_id}: ${errorMessage}`);
        }
      }
    } else {
      // In dry-run mode, just prepare samples for diagnostic purposes (first 3)
      for (let i = 0; i < Math.min(permits.length, 3); i++) {
        processedSamples.push({
          original_data: sourceData[i],
          normalized_permit: permits[i],
          dry_run: true
        });
      }
    }
    
    // Get after count for the specific source
    const { count: afterCount, error: countAfterErr } = await supabase
      .from('permits')
      .select('*', { count: 'exact', head: true })
      .eq('source', source);
    
    if (countAfterErr) {
      return NextResponse.json(
        { error: `Failed to get after count: ${countAfterErr.message}` },
        { status: 500 }
      );
    }
    
    return NextResponse.json({
      success: true,
      source,
      dry,
      summary: {
        fetched: sourceData.length,
        processed: permits.length,
        inserted: insertedCount,
        updated: updatedCount,
        errors: errors.length
      },
      counts: {
        before: beforeCount || 0,
        after: afterCount || 0,
        difference: (afterCount || 0) - (beforeCount || 0)
      },
      diagnostics: {
        samples: processedSamples,
        upsert_results: dry ? undefined : upsertResults.slice(0, 10), // Limit to first 10 for readability
        error_details: errors.length > 0 ? errors.slice(0, 5) : undefined, // First 5 errors
        runtime_info: {
          runtime: 'nodejs',
          service_role_used: true,
          dry_run: dry,
          timestamp: new Date().toISOString()
        }
      },
      timestamp: new Date().toISOString()
    });
    
  } catch (error) {
    console.error('Permit ingestion error:', error);
    
    return NextResponse.json(
      { 
        error: 'Internal server error during permit ingestion',
        message: error instanceof Error ? error.message : 'Unknown error'
      },
      { status: 500 }
    );
  }
}

// GET endpoint for testing/health check
export async function GET() {
  return NextResponse.json({
    message: 'TX Permit Ingestion API',
    version: '1.0.0',
    sources: ['austin', 'houston', 'dallas'],
    endpoints: {
      POST: 'Ingest permits from specified source',
      GET: 'Health check and API info'
    },
    usage: {
      POST: {
        body: {
          source: 'austin | houston | dallas | all'
        }
      }
    },
    features: [
      'Service role authentication',
      'Normalized upserts via upsert_permit RPC',
      'Detailed diagnostics with samples',
      'Before/after processing counts',
      'Error tracking and reporting'
    ],
    runtime: 'nodejs',
    caching: 'force-dynamic'
  });
}<|MERGE_RESOLUTION|>--- conflicted
+++ resolved
@@ -281,11 +281,11 @@
         const body = await request.json();
         source = body.source;
 
-<<<<<<< HEAD
+
       } catch (error) {
 
-=======
->>>>>>> e89eb218
+
+
 
       } catch {
 
