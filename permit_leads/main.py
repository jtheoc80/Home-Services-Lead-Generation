--- conflicted
+++ resolved
@@ -404,7 +404,7 @@
                         if jurisdiction in tx_counties and permits_list:
                             write_supabase_output(permits_list, jurisdiction)
         
-<<<<<<< HEAD
+
         total_permits = len(all_permits)
         residential_permits = sum(1 for p in all_permits if p.is_residential())
         
@@ -412,12 +412,12 @@
         if total_permits == 0:
             print("\n=== SCRAPING SUMMARY ===")
             print("No permits found to process")
-=======
+
         # Add Supabase sink for all Texas counties
         if use_region_aware:
             # Support all Texas counties that have Supabase tables
             tx_counties = ['tx-harris', 'tx-fort-bend', 'tx-brazoria', 'tx-galveston', 'tx-dallas']
->>>>>>> 458dc4b2
+
             
             # Write summary to log file
             write_summary_to_log(0, "No input found")
