--- conflicted
+++ resolved
@@ -25,7 +25,7 @@
 
       - run: npm ci
 
-<<<<<<< HEAD
+
       - name: Sanity check required env
         run: |
           set -euo pipefail
@@ -51,13 +51,13 @@
           HOUSTON_SOLD_PERMITS_URL: ${{ secrets.HOUSTON_SOLD_URL }}
 
       - name: Preflight connectivity
-=======
+
       - name: Create output directories
         run: |
           mkdir -p logs artifacts
 
       - name: Preflight connectivity (Houston)
->>>>>>> 2562a596
+
         run: |
           set -euxo pipefail
           # Un-comment the checks you need. We print only the status line.
