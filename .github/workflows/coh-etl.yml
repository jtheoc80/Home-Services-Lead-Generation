--- conflicted
+++ resolved
@@ -27,13 +27,13 @@
       - run: npm ci
       - name: Ingest → Upsert
         run: |
-<<<<<<< HEAD
+
           mkdir -p logs
           npm run ingest:coh 2>&1 | tee logs/etl_output.log
-=======
+
           mkdir -p logs/
           npx tsx scripts/ingest-coh.ts 2>&1 | tee logs/etl_output.log
->>>>>>> 51267531
+
       - name: Summary
         if: always()
         run: |
