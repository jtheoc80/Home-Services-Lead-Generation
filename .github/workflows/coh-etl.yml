name: City of Houston ETL
on:
  schedule: [{ cron: "0 6 * * *" }]
  workflow_dispatch:

permissions: { contents: read }

concurrency:
  group: ${{ github.workflow }}-${{ github.ref }}
  cancel-in-progress: true

jobs:
  run:
    runs-on: ubuntu-latest
    env:
      SUPABASE_URL: ${{ secrets.SUPABASE_URL }}
      SUPABASE_SERVICE_ROLE_KEY: ${{ secrets.SUPABASE_SERVICE_ROLE_KEY }}
      HOUSTON_WEEKLY_XLSX_URL: ${{ secrets.HOUSTON_WEEKLY_XLSX_URL }}
      HOUSTON_SOLD_PERMITS_URL: ${{ secrets.HOUSTON_SOLD_PERMITS_URL }}
      DAYS: ${{ vars.DAYS || '7' }}
    steps:
      - uses: actions/checkout@v4
      - uses: actions/setup-node@v4
        with: { node-version: '20', cache: 'npm' }
      - run: npm ci
      - name: Ingest → Upsert
        run: |
          mkdir -p logs
<<<<<<< HEAD
          npm run ingest:coh 2>&1 | tee logs/etl_output.log
      - name: Step summary
=======
          npx tsx scripts/ingest-coh.ts 2>&1 | tee logs/etl_output.log
      - name: Summary
>>>>>>> a1fa916c
        if: always()
        run: |
          echo "### COH ETL" >> $GITHUB_STEP_SUMMARY
          test -f logs/etl-summary.json && cat logs/etl-summary.json >> $GITHUB_STEP_SUMMARY || true
      - uses: actions/upload-artifact@v4
        if: always()
        with:
          name: coh-logs-${{ github.run_id }}
          path: logs/<|MERGE_RESOLUTION|>--- conflicted
+++ resolved
@@ -26,13 +26,13 @@
       - name: Ingest → Upsert
         run: |
           mkdir -p logs
-<<<<<<< HEAD
+
           npm run ingest:coh 2>&1 | tee logs/etl_output.log
       - name: Step summary
-=======
+
           npx tsx scripts/ingest-coh.ts 2>&1 | tee logs/etl_output.log
       - name: Summary
->>>>>>> a1fa916c
+
         if: always()
         run: |
           echo "### COH ETL" >> $GITHUB_STEP_SUMMARY
