name: City of Houston ETL
on:
  schedule: [{ cron: "0 6 * * *" }]
  workflow_dispatch:
    inputs:
      include_archives:
        description: 'Include archives backfill (last 12 weeks)'
        required: false
        default: 'false'
        type: boolean
      archive_weeks:
        description: 'Number of weeks to backfill from archives'
        required: false
        default: '12'
        type: string

permissions: { contents: read }

concurrency:
  group: ${{ github.workflow }}-${{ github.ref }}
  cancel-in-progress: true

jobs:
  run:
    runs-on: [self-hosted, linux, x64, scrape]
    env:
      SUPABASE_URL: ${{ secrets.SUPABASE_URL }}
      SUPABASE_SERVICE_ROLE_KEY: ${{ secrets.SUPABASE_SERVICE_ROLE_KEY }}
      HOUSTON_WEEKLY_XLSX_URL: ${{ secrets.HOUSTON_WEEKLY_XLSX_URL }}
      HOUSTON_SOLD_PERMITS_URL: ${{ secrets.HOUSTON_SOLD_PERMITS_URL }}
      DAYS: ${{ vars.DAYS || '7' }}
    steps:
      - uses: actions/checkout@v4
      - uses: actions/setup-node@v4
        with: 
          node-version: '20'
          cache: 'npm'
      - run: npm ci
      - run: npm run pw:install
      
      - name: Sanity check required env
        run: |
          set -euo pipefail
          missing=0
          for v in SUPABASE_URL SUPABASE_SERVICE_ROLE_KEY USER_AGENT; do
            if [ -z "${!v:-}" ]; then echo "MISSING $v"; missing=1; fi
          done
          # Add city-specific vars below (uncomment what applies)
          # Dallas
          # for v in DALLAS_ARCGIS_URL; do [ -z "${!v:-}" ] && echo "MISSING $v" && missing=1; done
          # Austin
          # for v in AUSTIN_SODA_APP_TOKEN AUSTIN_DATASET_ID; do [ -z "${!v:-}" ] && echo "MISSING $v" && missing=1; done
          # San Antonio
          # for v in SANANTONIO_SODA_APP_TOKEN SAN_ANTONIO_DATASET_ID; do [ -z "${!v:-}" ] && echo "MISSING $v" && missing=1; done
          # Houston
          for v in HOUSTON_WEEKLY_XLSX_URL HOUSTON_SOLD_PERMITS_URL; do [ -z "${!v:-}" ] && echo "MISSING $v" && missing=1; done
          exit $missing
        env:
          SUPABASE_URL: ${{ secrets.SUPABASE_URL }}
          SUPABASE_SERVICE_ROLE_KEY: ${{ secrets.SUPABASE_SERVICE_ROLE_KEY }}
          USER_AGENT: ${{ secrets.USER_AGENT || 'LeadLedgerETL/1.0' }}
          HOUSTON_WEEKLY_XLSX_URL: ${{ secrets.HOUSTON_WEEKLY_XLSX_URL }}
          HOUSTON_SOLD_PERMITS_URL: ${{ secrets.HOUSTON_SOLD_PERMITS_URL }}

      - name: Preflight connectivity
        run: |
          set -euxo pipefail
          # Un-comment the checks you need. We print only the status line.
          # Dallas ArcGIS:
          # curl -sS --get "${DALLAS_ARCGIS_URL}" \
          #   --data-urlencode 'where=1=1' \
          #   --data-urlencode 'outFields=*' \
          #   --data-urlencode 'resultRecordCount=1' \
          #   --data-urlencode 'f=json' | head -c 200 | tr -d '\n' && echo

          # Austin Socrata:
          # curl -sS -H "X-App-Token: ${AUSTIN_SODA_APP_TOKEN}" \
          #   "https://data.austintexas.gov/resource/${AUSTIN_DATASET_ID}.json?\$limit=1" | head -c 200 | tr -d '\n' && echo

          # San Antonio Socrata:
          # curl -sS -H "X-App-Token: ${SANANTONIO_SODA_APP_TOKEN}" \
          #   "https://data.sanantonio.gov/resource/${SAN_ANTONIO_DATASET_ID}.json?\$limit=1" | head -c 200 | tr -d '\n' && echo

          # Houston weekly/sold landing pages:
          curl -sS -I "${HOUSTON_WEEKLY_XLSX_URL}" | head -n1
          curl -sS -I "${HOUSTON_SOLD_PERMITS_URL}" | head -n1
        env:
          HOUSTON_WEEKLY_XLSX_URL: ${{ secrets.HOUSTON_WEEKLY_XLSX_URL }}
          HOUSTON_SOLD_PERMITS_URL: ${{ secrets.HOUSTON_SOLD_PERMITS_URL }}
          
      - name: Connectivity check (Houston weekly page)
        run: |
          set -Eeuo pipefail
          URL="https://www.houstontx.gov/planning/DevelopRegs/dev_reports.html"
          echo "Checking $URL"
          getent ahosts www.houstontx.gov || true
          STATUS=$(curl -sS -I -A "LeadLedgerETL/1.0 (+github-actions)" -o /dev/null -w "%{http_code}" "$URL" || true)
          echo "HTTP_STATUS=$STATUS"
          test "$STATUS" = "200" || { echo "❌ Houston page unreachable ($STATUS)"; exit 1; }
<<<<<<< HEAD
          
      # Download weekly (or sold)
      - name: Houston weekly download
        env:
          HOUSTON_WEEKLY_URL: ${{ secrets.HOUSTON_WEEKLY_URL }}
          HOUSTON_SOLD_URL:   ${{ secrets.HOUSTON_SOLD_URL }}
          USER_AGENT:         ${{ secrets.USER_AGENT }}
          OUT_DIR:            artifacts/houston
        run: npm run dl:houston:weekly

      # Optional: parse + upsert in Node (skip if your Python ETL handles it)
      - name: Parse + upsert to Supabase (Node)
        if: ${{ env.SUPABASE_URL && env.SUPABASE_SERVICE_ROLE_KEY }}
        env:
          SUPABASE_URL:              ${{ secrets.SUPABASE_URL }}
          SUPABASE_SERVICE_ROLE_KEY: ${{ secrets.SUPABASE_SERVICE_ROLE_KEY }}
          OUT_DIR:                   artifacts/houston
        run: npx tsx scripts/houston_parse_and_upsert.ts
        
=======
      
      # Install browsers + OS deps (works with yum/dnf on Amazon Linux 2023)
      - run: npx playwright install --with-deps chromium

      # Download the XLSX (weekly or sold)
      - name: Houston weekly download
        env:
          HOUSTON_WEEKLY_URL: ${{ secrets.HOUSTON_WEEKLY_XLSX_URL }}
          HOUSTON_SOLD_URL:   ${{ secrets.HOUSTON_SOLD_PERMITS_URL }}
          USER_AGENT:         ${{ secrets.USER_AGENT || 'LeadLedgerETL/1.0' }}
          OUT_DIR:            artifacts/houston
        run: npx tsx scripts/houston_download.ts weekly

      # (Optional) upload file as artifact for debugging
      - uses: actions/upload-artifact@v4
        with:
          name: houston-xlsx
          path: artifacts/houston/*.xls*
          if-no-files-found: error
>>>>>>> 5464d9ef
      - name: Ingest → Upsert → Build Leads
        run: |
          mkdir -p logs artifacts
          npm run ingest:coh 2>&1 | tee logs/etl_output.log

      - name: Summary
        if: always()
        run: |
          echo "### COH ETL" >> "$GITHUB_STEP_SUMMARY"
          if test -f logs/etl-summary.json; then
            cat logs/etl-summary.json >> "$GITHUB_STEP_SUMMARY"
          fi
      # Upload the file(s) for debugging
      - uses: actions/upload-artifact@v4
        if: always()
        with:
          name: houston-xlsx-${{ github.run_id }}
          path: artifacts/houston/*.xls*
          if-no-files-found: warn
          
      - name: Upload ETL logs (always)
        if: always()
        uses: actions/upload-artifact@v4
        with:
          name: etl-logs-${{ github.job }}-${{ github.run_id }}
          path: |
            logs/**/*.log
            artifacts/**/*
          if-no-files-found: warn

  backfill-archives:
    runs-on: [self-hosted, linux, x64, scrape]
    if: github.event.inputs.include_archives == 'true'
    needs: run
    env:
      SUPABASE_URL: ${{ secrets.SUPABASE_URL }}
      SUPABASE_SERVICE_ROLE_KEY: ${{ secrets.SUPABASE_SERVICE_ROLE_KEY }}
      ARCHIVE_WEEKS: ${{ github.event.inputs.archive_weeks || '12' }}
    steps:
      - uses: actions/checkout@v4
      - uses: actions/setup-node@v4
        with: 
          node-version: '20'
          cache: 'npm'
      - run: npm ci
      - name: Backfill Houston archives (last ${{ github.event.inputs.archive_weeks || '12' }} weeks)
        run: |
          node -v
          npx tsx scripts/ingest-coh-archives.ts

      - name: Archives Summary
        if: always()
        run: |
          echo "### Houston Archives Backfill" >> "$GITHUB_STEP_SUMMARY"
          echo "- **Weeks processed**: ${{ github.event.inputs.archive_weeks || '12' }}" >> "$GITHUB_STEP_SUMMARY"
          echo "- **Status**: ${{ job.status == 'success' && '✅ Success' || '❌ Failed' }}" >> "$GITHUB_STEP_SUMMARY"<|MERGE_RESOLUTION|>--- conflicted
+++ resolved
@@ -97,7 +97,7 @@
           STATUS=$(curl -sS -I -A "LeadLedgerETL/1.0 (+github-actions)" -o /dev/null -w "%{http_code}" "$URL" || true)
           echo "HTTP_STATUS=$STATUS"
           test "$STATUS" = "200" || { echo "❌ Houston page unreachable ($STATUS)"; exit 1; }
-<<<<<<< HEAD
+
           
       # Download weekly (or sold)
       - name: Houston weekly download
@@ -117,7 +117,7 @@
           OUT_DIR:                   artifacts/houston
         run: npx tsx scripts/houston_parse_and_upsert.ts
         
-=======
+
       
       # Install browsers + OS deps (works with yum/dnf on Amazon Linux 2023)
       - run: npx playwright install --with-deps chromium
@@ -137,7 +137,7 @@
           name: houston-xlsx
           path: artifacts/houston/*.xls*
           if-no-files-found: error
->>>>>>> 5464d9ef
+
       - name: Ingest → Upsert → Build Leads
         run: |
           mkdir -p logs artifacts
