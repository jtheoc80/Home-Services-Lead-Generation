--- conflicted
+++ resolved
@@ -216,11 +216,11 @@
             }
             
             message += `🔧 **Validation**: Build and tests passed\n`;
-<<<<<<< HEAD
-            message += `\n_Triggered by: @${actor}_`;
-=======
+
+            message += `\n_Triggered by: @${actor}_`;
+
             message += `\n_Triggered by: @${triggeredBy}_`;
->>>>>>> d159e798
+
             
             await github.rest.issues.createComment({
               owner: context.repo.owner,
@@ -258,11 +258,11 @@
             message += '\n💡 **Next steps**:\n';
             message += '- Resolve remaining conflicts manually\n';
             message += '- Or try a different strategy: `/resolve theirs-all` or `/resolve ours-all`\n';
-<<<<<<< HEAD
-            message += `\n_Triggered by: @${actor}_`;
-=======
+
+            message += `\n_Triggered by: @${actor}_`;
+
             message += `\n_Triggered by: @${triggeredBy}_`;
->>>>>>> d159e798
+
             
             await github.rest.issues.createComment({
               owner: context.repo.owner,
@@ -294,11 +294,11 @@
             message += '- Check build/test failures in the workflow logs\n';
             message += '- Resolve conflicts manually\n';
             message += '- Fix any breaking changes before merging\n';
-<<<<<<< HEAD
-            message += `\n_Triggered by: @${actor}_`;
-=======
+
+            message += `\n_Triggered by: @${actor}_`;
+
             message += `\n_Triggered by: @${triggeredBy}_`;
->>>>>>> d159e798
+
             
             await github.rest.issues.createComment({
               owner: context.repo.owner,
@@ -312,7 +312,7 @@
         uses: actions/github-script@v7
         with:
           script: |
-<<<<<<< HEAD
+
             const actor = (context.payload.comment && context.payload.comment.user && context.payload.comment.user.login)
               ? context.payload.comment.user.login
               : context.actor;
@@ -320,13 +320,13 @@
             let message = '✅ **No conflicts detected**\n\n';
             message += 'This pull request can be merged without conflicts.\n';
             message += `\n_Triggered by: @${actor}_`;
-=======
+
             const triggeredBy = '${{ github.event.comment.user.login }}' || '${{ github.actor }}';
             
             let message = '✅ **No conflicts detected**\n\n';
             message += 'This pull request can be merged without conflicts.\n';
             message += `\n_Triggered by: @${triggeredBy}_`;
->>>>>>> d159e798
+
             
             await github.rest.issues.createComment({
               owner: context.repo.owner,
