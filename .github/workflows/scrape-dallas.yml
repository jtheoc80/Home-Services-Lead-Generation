name: Dallas County Permit Scraper

on:
  schedule:
    - cron: "15 6 * * *"  # 06:15 UTC
  workflow_dispatch:
    inputs:
      days:
        description: "Days back"
        default: "1"
      sample_data:
        description: "Sample mode"
        type: choice
        options: ["false","true"]
        default: "false"

env:
  SUPABASE_URL: ${{ secrets.SUPABASE_URL }}
  SUPABASE_SERVICE_ROLE_KEY: ${{ secrets.SUPABASE_SERVICE_ROLE_KEY }}
  SOURCE_URL: ${{ secrets.DALLAS_PERMITS_URL != '' && secrets.DALLAS_PERMITS_URL || secrets.SOURCE_URL }}

jobs:
  preflight:
    runs-on: ubuntu-latest
    outputs:
      preflight_status: ${{ steps.preflight.outputs.status }}
    
    steps:
    - name: Checkout repository
      uses: actions/checkout@v5
      
    - name: Set up Python
      uses: actions/setup-python@v5
      with:
        python-version: '3.11'
        
    - name: Run preflight checks
      id: preflight
      env:
        SUPABASE_URL: ${{ secrets.SUPABASE_URL }}
        SUPABASE_SERVICE_ROLE_KEY: ${{ secrets.SUPABASE_SERVICE_ROLE_KEY }}
        DALLAS_PERMITS_URL: ${{ secrets.DALLAS_PERMITS_URL }}
      run: |
        echo "🚀 Running preflight validation for Dallas County permit scraper..."
        python scripts/workflow-preflight.py
        if [ $? -eq 0 ]; then
          echo "status=success" >> $GITHUB_OUTPUT
          echo "✅ Preflight checks passed"
        else
          echo "status=failed" >> $GITHUB_OUTPUT
          echo "❌ Preflight checks failed"
          exit 1
        fi

  dryrun:
    runs-on: ubuntu-latest
    if: github.event_name == 'workflow_dispatch'

    defaults:
      run:
        working-directory: permit_leads

    needs: preflight

    
    env:
      ETL_ALLOW_EMPTY: 1
      SAMPLE_DATA: 1
      SUPABASE_URL: ${{ secrets.SUPABASE_URL }}
      SUPABASE_SERVICE_ROLE_KEY: ${{ secrets.SUPABASE_SERVICE_ROLE_KEY }}
      SOURCE_URL: ${{ secrets.DALLAS_PERMITS_URL || secrets.SOURCE_URL }}
    
    steps:
    - name: Checkout repository
      uses: actions/checkout@v5
      
    - name: Set up Python
      uses: actions/setup-python@v5
      with:
        python-version: '3.11'
        
    - name: Install dependencies
      run: |
        cd ..
        pipx install poetry && poetry install --no-interaction --no-ansi
        
    - name: Create directories
      run: |
        cd ..
        mkdir -p data/permits/{raw,aggregate}
        
    - name: Run Dallas County permit scraper (dry-run with sample data)
      run: |
        echo "🔧 Running dry-run with sample data and ETL_ALLOW_EMPTY=1"
        echo "Sample data mode: ${SAMPLE_DATA}"
        echo "ETL allow empty: ${ETL_ALLOW_EMPTY}"
        
        # Run with sample data for 1 day

        python -m permit_leads scrape --jurisdiction tx-dallas --days 1 --formats csv sqlite jsonl --verbose --retries 5

        SCRAPER_EXIT_CODE=$?
        if [ $SCRAPER_EXIT_CODE -ne 0 ]; then
          echo "::error::Dallas County permit scraper failed with exit code $SCRAPER_EXIT_CODE"
        fi
        # Continue regardless of scraper result
        
        # Ensure artifacts are created even when empty
        [ -f ../scripts/ensure_artifacts.py ] && python ../scripts/ensure_artifacts.py || true
        
    - name: Upload ETL artifacts
      if: always()
      uses: actions/upload-artifact@v4
      with:
        name: etl-${{ github.run_id }}
        path: |
          artifacts/**/*.csv
          logs/**/*.log
          logs/etl_output.log
        if-no-files-found: warn
        retention-days: 14
        
    - name: Generate dryrun summary
      if: always()
      run: |
        echo "## 🧪 Dallas County Permit Scraper - Dry Run Summary" >> $GITHUB_STEP_SUMMARY
        echo "" >> $GITHUB_STEP_SUMMARY
        echo "### 🚀 Preflight Validation" >> $GITHUB_STEP_SUMMARY
        if [ "${{ needs.preflight.outputs.preflight_status }}" = "success" ]; then
          echo "✅ **Preflight checks passed**: All required secrets validated and Supabase connectivity confirmed" >> $GITHUB_STEP_SUMMARY
        else
          echo "❌ **Preflight checks failed**: Environment validation or connectivity issues detected" >> $GITHUB_STEP_SUMMARY
        fi
        echo "" >> $GITHUB_STEP_SUMMARY
        echo "### 🧪 Dry Run Results" >> $GITHUB_STEP_SUMMARY
        echo "✅ **Dry run completed**: Sample data mode with ETL_ALLOW_EMPTY=1" >> $GITHUB_STEP_SUMMARY
        echo "" >> $GITHUB_STEP_SUMMARY
        echo "### 📚 Documentation" >> $GITHUB_STEP_SUMMARY
        echo "- [Workflow Secrets Configuration](docs/workflows-secrets.md)" >> $GITHUB_STEP_SUMMARY
        echo "- [Dallas County Permits Endpoint](docs/tx_permits.md)" >> $GITHUB_STEP_SUMMARY
        
    - name: Upload logs and data artifacts
      if: always()
      uses: actions/upload-artifact@v4
      with:
        name: dallas-dryrun-logs-${{ github.run_number }}
        path: |
          logs/
          data/
          artifacts/
        retention-days: 7
    
  scrape-dallas-permits:
    needs: preflight
    uses: ./.github/workflows/_scrape-python.yml
    with:
      name: tx-dallas
      module: permit_leads.dallas.scrape
      days: ${{ inputs.days || '1' }}
      sample_data: ${{ inputs.sample_data || 'false' }}
    secrets:
      SUPABASE_URL: ${{ secrets.SUPABASE_URL }}
      SUPABASE_SERVICE_ROLE_KEY: ${{ secrets.SUPABASE_SERVICE_ROLE_KEY }}
<<<<<<< HEAD
      SOURCE_URL: ${{ secrets.DALLAS_PERMITS_URL || secrets.SOURCE_URL }}
=======
      SOURCE_URL: ${{ secrets.DALLAS_PERMITS_URL || secrets.SOURCE_URL }}

    
    steps:
    - name: Checkout repository
      uses: actions/checkout@v5
      
    - name: Set up Python
      uses: actions/setup-python@v5
      with:
        python-version: '3.11'
        
    - name: Install dependencies
      run: |
        cd ..
        pipx install poetry && poetry install --no-interaction --no-ansi
        

    - name: Create data directory
      run: |
        cd ..
        mkdir -p data/permits/{raw,aggregate}
        

    - name: "Preflight: verify required secrets"
      id: preflight
      shell: bash
      env:
        SUPABASE_URL: ${{ secrets.SUPABASE_URL }}
        SUPABASE_SERVICE_ROLE_KEY: ${{ secrets.SUPABASE_SERVICE_ROLE_KEY }}
        SOURCE_URL: ${{ secrets.HC_ISSUED_PERMITS_URL || secrets.DALLAS_PERMITS_URL || secrets.AUSTIN_PERMITS_URL || '' }}
      run: |
        ok=1
        for v in SUPABASE_URL SUPABASE_SERVICE_ROLE_KEY SOURCE_URL; do
          val="${!v}"
          if [ -z "$val" ]; then
            echo "::error title=$v missing::Set this in GitHub → Settings → Secrets and variables → Actions"
            ok=0
          else
            echo "::add-mask::$val"
          fi
        done
        echo "ok=$ok" >> "$GITHUB_OUTPUT"
        [ "$ok" -eq 1 ]


    - name: "Preflight: Supabase REST API check"
      if: ${{ steps.preflight.outputs.ok == '1' }}
      shell: bash
      env:
        SUPABASE_URL: ${{ secrets.SUPABASE_URL }}
        SUPABASE_SERVICE_ROLE_KEY: ${{ secrets.SUPABASE_SERVICE_ROLE_KEY }}
      run: |
        code=$(curl -s -o /dev/null -w "%{http_code}" \
          -H "apikey: $SUPABASE_SERVICE_ROLE_KEY" \
          -H "Authorization: Bearer $SUPABASE_SERVICE_ROLE_KEY" \
          -H "Prefer: count=exact, head=true" \
          "$SUPABASE_URL/rest/v1/leads?select=id&limit=1")
        echo "HTTP=$code"
        if [ "$code" != "200" ] && [ "$code" != "206" ]; then
          echo "::error title=Supabase REST failed::HTTP $code from $SUPABASE_URL"
          exit 1
        fi

    - name: "Preflight: Supabase connectivity check"
      if: ${{ steps.preflight.outputs.ok == '1' }}
      shell: bash
      env:
        SUPABASE_URL: ${{ secrets.SUPABASE_URL }}
        SUPABASE_SERVICE_ROLE_KEY: ${{ secrets.SUPABASE_SERVICE_ROLE_KEY }}
      run: |
        code=$(curl -s -o /dev/null -w "%{http_code}" \
          -H "apikey: $SUPABASE_SERVICE_ROLE_KEY" \
          -H "Authorization: Bearer $SUPABASE_SERVICE_ROLE_KEY" \
          "$SUPABASE_URL")
        echo "HTTP=$code"
        if [ "$code" != "200" ] && [ "$code" != "404" ]; then
          echo "::error title=Supabase connectivity failed::HTTP $code from $SUPABASE_URL"
          exit 1
        fi
    - name: Check for 24h zero results
      id: check_recent
      run: |
        # Check if we have any Dallas County data from the last 24 hours
        YESTERDAY=$(date -d '1 day ago' +%Y-%m-%d)
        TODAY=$(date +%Y-%m-%d)
        
        RECENT_FILES=0
        if [ -d "../data/permits" ]; then
          RECENT_FILES=$(find ../data/permits -name "*dallas*" -name "*${YESTERDAY}*" -o -name "*dallas*" -name "*${TODAY}*" | wc -l)
        fi
        
        echo "recent_files=${RECENT_FILES}" >> $GITHUB_OUTPUT
        echo "Found ${RECENT_FILES} recent Dallas County files"
        
    - name: Run scraper
      if: ${{ steps.preflight.outputs.ok == '1' }}
      id: scrape
      shell: bash
      env:
        SUPABASE_URL: ${{ secrets.SUPABASE_URL }}
        SUPABASE_SERVICE_ROLE_KEY: ${{ secrets.SUPABASE_SERVICE_ROLE_KEY }}
        SOURCE_URL: ${{ secrets.DALLAS_PERMITS_URL || secrets.HC_ISSUED_PERMITS_URL || '' }}
      run: |
        set -e
        mkdir -p logs artifacts data
        DAYS="${{ inputs.days }}"
        [ -z "$DAYS" ] && DAYS="1"
        SAMPLE="${{ inputs.sample_data }}"
        [ -z "$SAMPLE" ] && SAMPLE="false"
        echo "DAYS=$DAYS SAMPLE=$SAMPLE"
        # try python -m module; else script path
        if python - <<'PY'
        import importlib.util, sys
        sys.exit(0 if importlib.util.find_spec("permit_leads.dallas.scrape") else 1)
        PY
        then
          if [ "$SAMPLE" = "true" ]; then
            python -m permit_leads.dallas.scrape --days "$DAYS" --sample | tee -a logs/etl_output.log
          else
            python -m permit_leads.dallas.scrape --days "$DAYS" | tee -a logs/etl_output.log
          fi
        elif [ -f "scripts/dallas_scrape.py" ]; then
          if [ "$SAMPLE" = "true" ]; then
            python scripts/dallas_scrape.py --since "${DAYS}d" --sample | tee -a logs/etl_output.log
          else
            python scripts/dallas_scrape.py --since "${DAYS}d" | tee -a logs/etl_output.log
          fi
        else
          echo "::error title=Scraper entry not found::module permit_leads.dallas.scrape or scripts/dallas_scrape.py"; exit 1
        fi
        
    - name: Fail if zero results for 24h
      if: steps.check_recent.outputs.recent_files == '0' && steps.scrape.outputs.new_permits == '0'
      run: |
        echo "❌ No Dallas County permits found in the last 24 hours"
        echo "This may indicate a problem with the scraper or data source"
        exit 1
        
    - name: Commit and push data
      if: ${{ steps.scrape.outputs.new_permits != '0' }}
      run: |
        cd ..
        git config --local user.email "action@github.com"
        git config --local user.name "GitHub Action"
        git add data/
        if git diff --staged --quiet; then
          echo "No changes to commit"
          exit 0
        fi
        TODAY=$(date +%Y-%m-%d)
        git commit -m "Update Dallas County permit data for ${TODAY}" \
                    -m "${{ steps.scrape.outputs.new_permits }} permits processed" \
                    -m "Automated Dallas County scrape"
        git push
        


    - name: Write job summary
      run: |

        echo "### scrape-dallas-permits summary" >> $GITHUB_STEP_SUMMARY
        echo "" >> $GITHUB_STEP_SUMMARY
        echo "- Supabase URL: $([ -n \"${{ secrets.SUPABASE_URL }}\" ] && echo ✅ Set || echo ❌ Not set)" >> $GITHUB_STEP_SUMMARY
        echo "- Supabase Service Key: $([ -n \"${{ secrets.SUPABASE_SERVICE_ROLE_KEY }}\" ] && echo ✅ Set || echo ❌ Not set)" >> $GITHUB_STEP_SUMMARY
        echo "- Dallas Permits URL: $([ -n \"${{ secrets.DALLAS_PERMITS_URL }}\" ] && echo ✅ Set || echo ❌ Not set)" >> $GITHUB_STEP_SUMMARY

        echo "## 🏙️ Dallas County Permit Scraping Summary" >> $GITHUB_STEP_SUMMARY
        echo "" >> $GITHUB_STEP_SUMMARY
        
        # Preflight status
        echo "### 🚀 Preflight Validation" >> $GITHUB_STEP_SUMMARY
        if [ "${{ needs.preflight.outputs.preflight_status }}" = "success" ]; then
          echo "✅ **Preflight checks passed**: All required secrets validated and Supabase connectivity confirmed" >> $GITHUB_STEP_SUMMARY
        else
          echo "❌ **Preflight checks failed**: Environment validation or connectivity issues detected" >> $GITHUB_STEP_SUMMARY
        fi
        echo "" >> $GITHUB_STEP_SUMMARY
        
        # Scraping results
        echo "### 📊 Scraping Results" >> $GITHUB_STEP_SUMMARY
        if [ "${{ steps.scrape.outputs.new_permits }}" -gt 0 ]; then
          echo "✅ **Success**: Found ${{ steps.scrape.outputs.new_permits }} new permits" >> $GITHUB_STEP_SUMMARY
          
          # Show latest data files
          echo "" >> $GITHUB_STEP_SUMMARY
          echo "### 📁 Files Updated:" >> $GITHUB_STEP_SUMMARY
          TODAY=$(date +%Y-%m-%d)
          find ../data \( -name "*${TODAY}*" -name "*dallas*" \) -o \( -name "*${TODAY}*" -name "permits_*" \) | head -5 | while read file; do
            if [ -f "$file" ]; then
              SIZE=$(stat -c%s "$file" 2>/dev/null || echo "0")
              echo "- \`$file\` (${SIZE} bytes)" >> $GITHUB_STEP_SUMMARY
            fi
          done
          
          echo "" >> $GITHUB_STEP_SUMMARY
          echo "🎯 **Dallas County permits processed**: ${{ steps.scrape.outputs.new_permits }}" >> $GITHUB_STEP_SUMMARY
        else
          echo "ℹ️ **No new data**: No Dallas County permits found" >> $GITHUB_STEP_SUMMARY
          
          if [ "${{ steps.check_recent.outputs.recent_files }}" -eq 0 ]; then
            echo "" >> $GITHUB_STEP_SUMMARY
            echo "⚠️ **Warning**: No recent data found in last 24 hours" >> $GITHUB_STEP_SUMMARY
          fi
        fi
        
        echo "" >> $GITHUB_STEP_SUMMARY
        echo "### 🔧 Technical Details" >> $GITHUB_STEP_SUMMARY
        echo "**Run Details:**" >> $GITHUB_STEP_SUMMARY
        echo "- Jurisdiction: Dallas County (tx-dallas)" >> $GITHUB_STEP_SUMMARY
        
        # Set days default using shell logic
        DAYS_DISPLAY="${{ inputs.days }}"
        [ -z "$DAYS_DISPLAY" ] && DAYS_DISPLAY="1"
        echo "- Days back: $DAYS_DISPLAY" >> $GITHUB_STEP_SUMMARY
        if [ "${SAMPLE_DATA}" = "1" ]; then
          echo "- Sample data: Yes" >> $GITHUB_STEP_SUMMARY
        else
          echo "- Sample data: No" >> $GITHUB_STEP_SUMMARY
        fi
        echo "- Trigger: ${{ github.event_name }}" >> $GITHUB_STEP_SUMMARY
        echo "- Run time: $(date)" >> $GITHUB_STEP_SUMMARY
        
        # Environment status with detailed health info
        echo "" >> $GITHUB_STEP_SUMMARY
        echo "**Environment Status:**" >> $GITHUB_STEP_SUMMARY
        if [ -n "${{ secrets.SUPABASE_URL }}" ]; then
          echo "- Supabase URL: ✅ Set and validated" >> $GITHUB_STEP_SUMMARY
        else
          echo "- Supabase URL: ❌ Not set" >> $GITHUB_STEP_SUMMARY
        fi
        if [ -n "${{ secrets.SUPABASE_SERVICE_ROLE_KEY }}" ]; then
          echo "- Supabase Service Key: ✅ Set and authenticated" >> $GITHUB_STEP_SUMMARY
        else
          echo "- Supabase Service Key: ❌ Not set" >> $GITHUB_STEP_SUMMARY
        fi
        if [ -n "${{ secrets.DALLAS_PERMITS_URL }}" ]; then
          echo "- Dallas Permits URL: ✅ Set and accessible" >> $GITHUB_STEP_SUMMARY
        else
          echo "- Dallas Permits URL: ❌ Not set" >> $GITHUB_STEP_SUMMARY
        fi
        
        # Documentation links
        echo "" >> $GITHUB_STEP_SUMMARY
        echo "### 📚 Documentation" >> $GITHUB_STEP_SUMMARY
        echo "- [Workflow Secrets Configuration](docs/workflows-secrets.md)" >> $GITHUB_STEP_SUMMARY
        echo "- [Dallas County Permits Data](docs/tx_permits.md)" >> $GITHUB_STEP_SUMMARY
        echo "- [Troubleshooting Guide](docs/workflows-secrets.md#troubleshooting)" >> $GITHUB_STEP_SUMMARY




    - name: Set date output
      id: set_date
      run: echo "date=$(date +%Y-%m-%d)" >> $GITHUB_OUTPUT
        
    - name: Upload ETL artifacts
      if: always()
      uses: actions/upload-artifact@v4
      with:
        name: etl-${{ github.run_id }}
        path: |
          artifacts/**/*.csv
          logs/**/*.log
          logs/etl_output.log
        if-no-files-found: warn
        retention-days: 14
        
    - name: Upload data artifacts
      if: ${{ steps.scrape.outputs.new_permits != '0' }}
      uses: actions/upload-artifact@v4
      with:
        name: dallas-county-permits-${{ steps.set_date.outputs.date }}
        path: ../data/
        retention-days: 30

    - name: Write scrape summary
      if: always()
      run: |
        # Set up variables
        DAYS="${{ inputs.days }}"
        [ -z "$DAYS" ] && DAYS="1"
        
        SAMPLE="${{ inputs.sample_data }}"
        [ -z "$SAMPLE" ] && SAMPLE="false"
        
        # Set sample data using shell logic
        if [ "$SAMPLE" = "true" ]; then
          SAMPLE="1"
        else
          SAMPLE="0"
        fi
        
        echo "### Scrape Summary" >> $GITHUB_STEP_SUMMARY
        echo "- Secrets: $([ '${{ steps.preflight.outputs.ok }}' = '1' ] && echo '✅ present' || echo '❌ missing')" >> $GITHUB_STEP_SUMMARY
        # Check Supabase REST status
        if [ "${{ steps.supa.outputs.http_code }}" = "200" ] || [ "${{ steps.supa.outputs.http_code }}" = "206" ]; then
          SUPABASE_REST_STATUS="✅ ok"
        else
          SUPABASE_REST_STATUS="❌ failed"
        fi
        echo "- Supabase REST: ${SUPABASE_REST_STATUS}" >> $GITHUB_STEP_SUMMARY
        echo "- Days: $DAYS, Sample: $SAMPLE" >> $GITHUB_STEP_SUMMARY
        echo "- Artifacts: logs + csv uploaded (see artifacts tab)" >> $GITHUB_STEP_SUMMARY
>>>>>>> 217daa8d
<|MERGE_RESOLUTION|>--- conflicted
+++ resolved
@@ -161,9 +161,9 @@
     secrets:
       SUPABASE_URL: ${{ secrets.SUPABASE_URL }}
       SUPABASE_SERVICE_ROLE_KEY: ${{ secrets.SUPABASE_SERVICE_ROLE_KEY }}
-<<<<<<< HEAD
+
       SOURCE_URL: ${{ secrets.DALLAS_PERMITS_URL || secrets.SOURCE_URL }}
-=======
+
       SOURCE_URL: ${{ secrets.DALLAS_PERMITS_URL || secrets.SOURCE_URL }}
 
     
@@ -468,4 +468,3 @@
         echo "- Supabase REST: ${SUPABASE_REST_STATUS}" >> $GITHUB_STEP_SUMMARY
         echo "- Days: $DAYS, Sample: $SAMPLE" >> $GITHUB_STEP_SUMMARY
         echo "- Artifacts: logs + csv uploaded (see artifacts tab)" >> $GITHUB_STEP_SUMMARY
->>>>>>> 217daa8d
