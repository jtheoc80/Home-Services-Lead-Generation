name: Nightly Pipeline

on:
  schedule:
    # Runs at 08:30 UTC (corresponds to 02:30 or 03:30 America/Chicago depending on daylight saving time)
    - cron: "30 8 * * *"
  workflow_dispatch:
    inputs:
      days:
        description: 'Number of days to scrape (default: 14)'
        required: false
        default: '14'
      force_run:
        description: 'Force run even if no recent changes'
        type: boolean
        default: false

# Prevent concurrent runs to avoid resource conflicts
concurrency:
  group: nightly-pipeline
  cancel-in-progress: false

env:
  # Set default using shell logic in the job instead of logical OR
  CRON_SCRAPE_UTC: "30 8 * * *"

jobs:
  scrape_and_process:
    runs-on: ubuntu-latest
    defaults:
      run:
        working-directory: permit_leads

    env:
      DATABASE_URL: ${{ secrets.DATABASE_URL }}
      REDIS_URL: ${{ secrets.REDIS_URL }}
      REGISTRY_PATH: config/registry.yaml
      LAUNCH_SCOPE: houston
      DEFAULT_REGION: tx-houston
      ALLOW_EXPORTS: false
      USE_ML_SCORING: false

    steps:
      - name: Checkout repository
        uses: actions/checkout@v5

      - name: Set up Python 3.11
        uses: actions/setup-python@v5
        with:
          python-version: "3.11"

      - name: Install permit_leads dependencies
        run: |
          cd ..
          python -m pip install --upgrade pip
          pip install -r permit_leads/requirements.txt

      - name: Install backend dependencies
        run: |
          cd ..
          pip install -r backend/requirements.txt

      - name: Redis smoketest
        if: env.REDIS_URL != ''
        run: |
          cd ..
          python scripts/redis_smoketest.py

      - name: Create output directory
        run: |
          cd ..
          mkdir -p out

      - name: Run scraper for Houston counties only
        run: |
<<<<<<< HEAD
          # Use input parameter if provided, otherwise default using shell logic
          DAYS="${{ github.event.inputs.days }}"
          [ -z "$DAYS" ] && DAYS="14"
          python permit_leads/main.py --days $DAYS --outdir out
=======
          # Use input parameter if provided, otherwise default to 14 days
          DAYS="${{ github.event.inputs.days || '14' }}"
          python main.py --days $DAYS --outdir ../out
>>>>>>> e1853a11

      - name: Export leads to CSV
        run: |
          python export_leads.py

      - name: Setup database schema
        if: env.DATABASE_URL != ''
        run: |
          cd ..
          python -c "
          import psycopg2
          import os

          if not os.environ.get('DATABASE_URL'):
              print('DATABASE_URL not set, skipping database operations')
              exit(0)

          # Read and execute the schema
          with open('backend/app/models.sql', 'r') as f:
              schema_sql = f.read()

          # Connect to database and execute schema
          conn = psycopg2.connect(os.environ['DATABASE_URL'])
          cur = conn.cursor()
          cur.execute(schema_sql)
          conn.commit()
          cur.close()
          conn.close()
          print('Schema setup completed')
          "

      - name: Ingest leads to PostgreSQL
        if: env.DATABASE_URL != '' && hashFiles('out/leads_recent.csv') != ''
        run: |
          cd ..
          python backend/app/ingest.py out/leads_recent.csv

      - name: Process notifications (if enabled)
        if: env.DATABASE_URL != ''
        run: |
          cd ..
          python -c "
          import os
          import sys

          if not os.environ.get('DATABASE_URL'):
              print('DATABASE_URL not set, skipping notification processing')
              sys.exit(0)

          # Import notification processing from backend
          sys.path.append('backend/app')

          try:
              from utils.notifications import process_new_lead_notifications

              # Process notifications for new leads
              processed_count = process_new_lead_notifications()
              print(f'Processed {processed_count} notifications')

          except ImportError as e:
              print(f'Notification processing not available: {e}')
          except Exception as e:
              print(f'Error processing notifications: {e}')
          "

      - name: Upload ETL artifacts
        if: always()
        uses: actions/upload-artifact@v4
        with:
          name: etl-artifacts-${{ github.run_id }}
          path: |
            artifacts/**/*.csv
            logs/**/*.log
            logs/etl_output.log
          if-no-files-found: warn

      - name: Upload leads artifact (audit only)
        uses: actions/upload-artifact@v4
        with:
          name: leads-recent-${{ github.run_number }}
          path: ../out/leads_recent.csv
          if-no-files-found: warn
          retention-days: 30

      - name: Upload processing logs
        if: always()
        uses: actions/upload-artifact@v4
        with:
          name: processing-logs-${{ github.run_number }}
          path: |
            ../out/*.log
            logs/**/*.log
          if-no-files-found: ignore
          retention-days: 7

      - name: Report run summary
        if: always()
        run: |
          # Calculate runtime
          END_TIME=$(date -u +"%Y-%m-%d %H:%M:%S UTC")

          # Count leads processed
          if [ -f "../out/leads_recent.csv" ]; then
            LEAD_COUNT=$(tail -n +2 ../out/leads_recent.csv | wc -l)
            LEAD_STATUS="✅ $LEAD_COUNT leads processed"
          else
            LEAD_COUNT=0
            LEAD_STATUS="⚠️ No leads generated"
          fi

          # Check database operations using shell logic
          if [ "${{ env.DATABASE_URL }}" != "" ]; then
            DB_STATUS="✅ Database ingestion enabled" 
            DB_DISPLAY="Connected"
          else
            DB_STATUS="⚠️ No database configured"
            DB_DISPLAY="Not configured"
          fi

          # Set days scraped using shell default
          DAYS_SCRAPED="${{ github.event.inputs.days }}"
          [ -z "$DAYS_SCRAPED" ] && DAYS_SCRAPED="14"

          # Determine overall status
          if [ "${{ job.status }}" == "success" ] && [ "$LEAD_COUNT" -gt 0 ]; then
            OVERALL_STATUS="🎉 SUCCESS"
            STATUS_COLOR="good"
          elif [ "${{ job.status }}" == "success" ]; then
            OVERALL_STATUS="⚠️ COMPLETED WITH WARNINGS"
            STATUS_COLOR="warning"
          else
            OVERALL_STATUS="❌ FAILED"
            STATUS_COLOR="danger"
          fi

          # Create Slack-style summary
          echo "## 🌙 Nightly Pipeline Summary" >> $GITHUB_STEP_SUMMARY
          echo "" >> $GITHUB_STEP_SUMMARY
          echo "**Status:** $OVERALL_STATUS" >> $GITHUB_STEP_SUMMARY
          echo "" >> $GITHUB_STEP_SUMMARY
          echo "### 📊 Run Details" >> $GITHUB_STEP_SUMMARY
          echo "| Metric | Value |" >> $GITHUB_STEP_SUMMARY
          echo "|--------|-------|" >> $GITHUB_STEP_SUMMARY
          echo "| 🕒 Completed At | $END_TIME |" >> $GITHUB_STEP_SUMMARY
          echo "| 📍 Scope | Houston counties only |" >> $GITHUB_STEP_SUMMARY
          echo "| 📅 Days Scraped | $DAYS_SCRAPED |" >> $GITHUB_STEP_SUMMARY
          echo "| 📋 Leads | $LEAD_COUNT |" >> $GITHUB_STEP_SUMMARY
          echo "| 🗄️ Database | $DB_DISPLAY |" >> $GITHUB_STEP_SUMMARY
          echo "| 🔧 Job Status | ${{ job.status }} |" >> $GITHUB_STEP_SUMMARY
          echo "" >> $GITHUB_STEP_SUMMARY

          # Add detailed status
          echo "### 🔍 Component Status" >> $GITHUB_STEP_SUMMARY
          echo "- $LEAD_STATUS" >> $GITHUB_STEP_SUMMARY
          echo "- $DB_STATUS" >> $GITHUB_STEP_SUMMARY
          echo "- 🚀 Exports: Disabled (Houston-first policy)" >> $GITHUB_STEP_SUMMARY
          echo "" >> $GITHUB_STEP_SUMMARY

          # Add next run info
          echo "### ⏰ Next Run" >> $GITHUB_STEP_SUMMARY
          echo "Scheduled for 08:30 UTC daily (02:30 AM CST / 03:30 AM CDT, America/Chicago; time varies with daylight saving)" >> $GITHUB_STEP_SUMMARY<|MERGE_RESOLUTION|>--- conflicted
+++ resolved
@@ -73,16 +73,16 @@
 
       - name: Run scraper for Houston counties only
         run: |
-<<<<<<< HEAD
+
           # Use input parameter if provided, otherwise default using shell logic
           DAYS="${{ github.event.inputs.days }}"
           [ -z "$DAYS" ] && DAYS="14"
           python permit_leads/main.py --days $DAYS --outdir out
-=======
+
           # Use input parameter if provided, otherwise default to 14 days
           DAYS="${{ github.event.inputs.days || '14' }}"
           python main.py --days $DAYS --outdir ../out
->>>>>>> e1853a11
+
 
       - name: Export leads to CSV
         run: |
