name: Nightly Pipeline

on:
  schedule:
    # Runs at 08:30 UTC (corresponds to 02:30 or 03:30 America/Chicago depending on daylight saving time)
    - cron: "30 8 * * *"
  workflow_dispatch:
    inputs:
      days:
        description: 'Number of days to scrape (default: 14)'
        required: false
        default: '14'
      force_run:
        description: 'Force run even if no recent changes'
        type: boolean
        default: false

# Prevent concurrent runs to avoid resource conflicts
concurrency:
  group: nightly-pipeline
  cancel-in-progress: false

env:
  # Set default using shell logic in the job instead of logical OR
  CRON_SCRAPE_UTC: "30 8 * * *"

jobs:
  scrape_and_process:
    runs-on: ubuntu-latest
    defaults:
      run:
        working-directory: permit_leads

    env:
      DATABASE_URL: ${{ secrets.DATABASE_URL }}
      REDIS_URL: ${{ secrets.REDIS_URL }}
      REGISTRY_PATH: config/registry.yaml
      LAUNCH_SCOPE: houston
      DEFAULT_REGION: tx-houston
      ALLOW_EXPORTS: false
      USE_ML_SCORING: false

    steps:
      - name: Checkout repository
        uses: actions/checkout@v5

      - name: Set up Python 3.11
        uses: actions/setup-python@v5
        with:
          python-version: "3.11"

      - name: Install permit_leads dependencies
        run: |
          cd ..
          python -m pip install --upgrade pip
          pip install -r permit_leads/requirements.txt

      - name: Install backend dependencies
        run: |
          cd ..
          pip install -r backend/requirements.txt

      - name: Redis smoketest
        if: env.REDIS_URL != ''
        run: |
          cd ..
          python scripts/redis_smoketest.py

      - name: Create output directory
        run: |
          cd ..
          mkdir -p out

      - name: Run scraper for Houston counties only
        run: |
          # Set defaults in bash for cron-safe execution
          DAYS="${{ inputs.days }}"
          [ -z "$DAYS" ] && DAYS="14"
          
          python permit_leads/main.py --days $DAYS --outdir out
<<<<<<< HEAD

          # Use same logic for second python script
=======
>>>>>>> c14b9801
          python main.py --days $DAYS --outdir ../out


      - name: Export leads to CSV
        run: |
          python export_leads.py

      - name: Setup database schema
        if: env.DATABASE_URL != ''
        run: |
          cd ..
          python -c "
          import psycopg2
          import os

          if not os.environ.get('DATABASE_URL'):
              print('DATABASE_URL not set, skipping database operations')
              exit(0)

          # Read and execute the schema
          with open('backend/app/models.sql', 'r') as f:
              schema_sql = f.read()

          # Connect to database and execute schema
          conn = psycopg2.connect(os.environ['DATABASE_URL'])
          cur = conn.cursor()
          cur.execute(schema_sql)
          conn.commit()
          cur.close()
          conn.close()
          print('Schema setup completed')
          "

      - name: Ingest leads to PostgreSQL
        if: env.DATABASE_URL != '' && hashFiles('out/leads_recent.csv') != ''
        run: |
          cd ..
          python backend/app/ingest.py out/leads_recent.csv

      - name: Process notifications (if enabled)
        if: env.DATABASE_URL != ''
        run: |
          cd ..
          python -c "
          import os
          import sys

          if not os.environ.get('DATABASE_URL'):
              print('DATABASE_URL not set, skipping notification processing')
              sys.exit(0)

          # Import notification processing from backend
          sys.path.append('backend/app')

          try:
              from utils.notifications import process_new_lead_notifications

              # Process notifications for new leads
              processed_count = process_new_lead_notifications()
              print(f'Processed {processed_count} notifications')

          except ImportError as e:
              print(f'Notification processing not available: {e}')
          except Exception as e:
              print(f'Error processing notifications: {e}')
          "

      - name: Upload ETL artifacts
        if: always()
        uses: actions/upload-artifact@v4
        with:
          name: etl-artifacts-${{ github.run_id }}
          path: |
            artifacts/**/*.csv
            logs/**/*.log
            logs/etl_output.log
          if-no-files-found: warn

      - name: Upload leads artifact (audit only)
        uses: actions/upload-artifact@v4
        with:
          name: leads-recent-${{ github.run_number }}
          path: ../out/leads_recent.csv
          if-no-files-found: warn
          retention-days: 30

      - name: Upload processing logs
        if: always()
        uses: actions/upload-artifact@v4
        with:
          name: processing-logs-${{ github.run_number }}
          path: |
            ../out/*.log
            logs/**/*.log
          if-no-files-found: ignore
          retention-days: 7

      - name: Report run summary
        if: always()
        run: |
          # Calculate runtime
          END_TIME=$(date -u +"%Y-%m-%d %H:%M:%S UTC")

          # Count leads processed
          if [ -f "../out/leads_recent.csv" ]; then
            LEAD_COUNT=$(tail -n +2 ../out/leads_recent.csv | wc -l)
            LEAD_STATUS="✅ $LEAD_COUNT leads processed"
          else
            LEAD_COUNT=0
            LEAD_STATUS="⚠️ No leads generated"
          fi

          # Check database operations using shell logic
          if [ "${{ env.DATABASE_URL }}" != "" ]; then
            DB_STATUS="✅ Database ingestion enabled" 
            DB_DISPLAY="Connected"
          else
            DB_STATUS="⚠️ No database configured"
            DB_DISPLAY="Not configured"
          fi

          # Set days scraped using shell default
          DAYS_SCRAPED="${{ inputs.days }}"
          [ -z "$DAYS_SCRAPED" ] && DAYS_SCRAPED="14"

          # Determine overall status
          if [ "${{ job.status }}" == "success" ] && [ "$LEAD_COUNT" -gt 0 ]; then
            OVERALL_STATUS="🎉 SUCCESS"
            STATUS_COLOR="good"
          elif [ "${{ job.status }}" == "success" ]; then
            OVERALL_STATUS="⚠️ COMPLETED WITH WARNINGS"
            STATUS_COLOR="warning"
          else
            OVERALL_STATUS="❌ FAILED"
            STATUS_COLOR="danger"
          fi

          # Create Slack-style summary
          echo "## 🌙 Nightly Pipeline Summary" >> $GITHUB_STEP_SUMMARY
          echo "" >> $GITHUB_STEP_SUMMARY
          echo "**Status:** $OVERALL_STATUS" >> $GITHUB_STEP_SUMMARY
          echo "" >> $GITHUB_STEP_SUMMARY
          echo "### 📊 Run Details" >> $GITHUB_STEP_SUMMARY
          echo "| Metric | Value |" >> $GITHUB_STEP_SUMMARY
          echo "|--------|-------|" >> $GITHUB_STEP_SUMMARY
          echo "| 🕒 Completed At | $END_TIME |" >> $GITHUB_STEP_SUMMARY
          echo "| 📍 Scope | Houston counties only |" >> $GITHUB_STEP_SUMMARY
          echo "| 📅 Days Scraped | $DAYS_SCRAPED |" >> $GITHUB_STEP_SUMMARY
          echo "| 📋 Leads | $LEAD_COUNT |" >> $GITHUB_STEP_SUMMARY
          echo "| 🗄️ Database | $DB_DISPLAY |" >> $GITHUB_STEP_SUMMARY
          echo "| 🔧 Job Status | ${{ job.status }} |" >> $GITHUB_STEP_SUMMARY
          echo "" >> $GITHUB_STEP_SUMMARY

          # Add detailed status
          echo "### 🔍 Component Status" >> $GITHUB_STEP_SUMMARY
          echo "- $LEAD_STATUS" >> $GITHUB_STEP_SUMMARY
          echo "- $DB_STATUS" >> $GITHUB_STEP_SUMMARY
          echo "- 🚀 Exports: Disabled (Houston-first policy)" >> $GITHUB_STEP_SUMMARY
          echo "" >> $GITHUB_STEP_SUMMARY

          # Add next run info
          echo "### ⏰ Next Run" >> $GITHUB_STEP_SUMMARY
          echo "Scheduled for 08:30 UTC daily (02:30 AM CST / 03:30 AM CDT, America/Chicago; time varies with daylight saving)" >> $GITHUB_STEP_SUMMARY<|MERGE_RESOLUTION|>--- conflicted
+++ resolved
@@ -78,11 +78,10 @@
           [ -z "$DAYS" ] && DAYS="14"
           
           python permit_leads/main.py --days $DAYS --outdir out
-<<<<<<< HEAD
+
 
           # Use same logic for second python script
-=======
->>>>>>> c14b9801
+
           python main.py --days $DAYS --outdir ../out
 
 
