--- conflicted
+++ resolved
@@ -72,7 +72,7 @@
 
       - name: Run scraper for Houston counties only
         run: |
-<<<<<<< HEAD
+
 
           # Use input parameter if provided, otherwise default using shell logic
           DAYS="${{ github.event.inputs.days }}"
@@ -81,7 +81,7 @@
 
           # Use input parameter if provided, otherwise default to 1 day
           DAYS="${{ github.event.inputs.days || '1' }}"
-=======
+
           # Set defaults in bash for cron-safe execution
           DAYS="${{ inputs.days }}"
           [ -z "$DAYS" ] && DAYS="14"
@@ -89,7 +89,6 @@
           python permit_leads/main.py --days $DAYS --outdir out
 
 
->>>>>>> 54e93609
           python main.py --days $DAYS --outdir ../out
 
 
@@ -213,13 +212,13 @@
           fi
 
           # Set days scraped using shell default
-<<<<<<< HEAD
+
           DAYS_SCRAPED="${{ github.event.inputs.days }}"
           [ -z "$DAYS_SCRAPED" ] && DAYS_SCRAPED="1"
-=======
+
           DAYS_SCRAPED="${{ inputs.days }}"
           [ -z "$DAYS_SCRAPED" ] && DAYS_SCRAPED="14"
->>>>>>> 54e93609
+
 
           # Determine overall status
           if [ "${{ job.status }}" == "success" ] && [ "$LEAD_COUNT" -gt 0 ]; then
