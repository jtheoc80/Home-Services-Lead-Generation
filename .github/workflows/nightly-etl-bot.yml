name: Nightly ETL Guardian Bot

on:
  workflow_run:
    workflows: ["Nightly ETL"]
    types: [completed]
  schedule:
    - cron: "12 7 * * *"
  workflow_dispatch: {}

permissions:
  contents: write
  pull-requests: write

env:
  PYTHON_VERSION: "3.11"

jobs:
  guardian:
    runs-on: ubuntu-latest
    steps:
      - name: Checkout repository
        uses: actions/checkout@v4
        with:
          fetch-depth: 0

      - name: Check BOT_TOKEN availability
        id: check-token
        run: |
          if [ -n "$BOT_TOKEN" ]; then
            echo "has-bot-token=true" >> $GITHUB_OUTPUT
            echo "BOT_TOKEN is available for enhanced features"
          else
            echo "has-bot-token=false" >> $GITHUB_OUTPUT
            echo "Using github.token - some features may be limited"
          fi
        env:
          BOT_TOKEN: ${{ secrets.BOT_TOKEN }}

      - name: Setup Python
        uses: actions/setup-python@v5
        with:
          python-version: ${{ env.PYTHON_VERSION }}

      - name: Install fixer deps
        run: |
          python -m pip install --upgrade pip
          echo 'ruamel.yaml==0.18.6' > tools/requirements.txt
          pip install -r tools/requirements.txt

      - name: Run fixer (writes changes if needed)
        id: guardian
        run: |
          python tools/etl_guardian.py --write || true
          # did we modify the workflow file?
          if git diff --quiet .github/workflows/etl.yml; then
            echo "changed=false" >> $GITHUB_OUTPUT
          else
            echo "changed=true" >> $GITHUB_OUTPUT
          fi

<<<<<<< HEAD
      # record whether BOT_TOKEN is set without using it in "if:"
      - name: Flag BOT_TOKEN presence
        run: echo "BOT_TOKEN_SET=${{ secrets.BOT_TOKEN != '' }}" >> $GITHUB_ENV

      - name: Create or update PR
        if: ${{ steps.guardian.outputs.changed == 'true' }}
        id: create_pr
=======
      - name: Create Pull Request
        if: steps.guardian.outputs.changed == 'true'
        id: create-pr
>>>>>>> 7db1c10f
        uses: peter-evans/create-pull-request@v6
        with:
          token: ${{ secrets.BOT_TOKEN || github.token }}
          branch: bot/fix-etl
          commit-message: "bot(etl): auto-fix nightly workflow (ingest guard, mkdir, log path, artifacts, concurrency)"
          title: "Nightly ETL Bot: auto-fix workflow"
          body: |
            Automated fixes for `.github/workflows/etl.yml`:
            - Ensure output dirs (logs/artifacts/data)
            - Conditional ingestion (records>0 OR force=true)
            - Correct log tail (logs/etl_output.log)
            - Single artifact uploader with stable globs
            - Concurrency guard

<<<<<<< HEAD
      - name: Auto-approve
        if: ${{ steps.guardian.outputs.changed == 'true' && env.BOT_TOKEN_SET == 'true' }}
        uses: peter-evans/approve-pull-request@v3
=======
      - name: Auto-approve PR (optional)
        if: steps.guardian.outputs.changed == 'true' && steps.check-token.outputs.has-bot-token == 'true'
        uses: juliangruber/approve-pull-request-action@v2
>>>>>>> 7db1c10f
        with:
          token: ${{ secrets.BOT_TOKEN }}
          pull-request-number: ${{ steps.create_pr.outputs.pull-request-number }}

<<<<<<< HEAD
      - name: Enable auto-merge (squash)
        if: ${{ steps.guardian.outputs.changed == 'true' && env.BOT_TOKEN_SET == 'true' && steps.create_pr.outputs.pull-request-number }}
        uses: peter-evans/enable-pull-request-automerge@v3
        with:
          token: ${{ secrets.BOT_TOKEN }}
          pull-request-number: ${{ steps.create_pr.outputs.pull-request-number }}
          merge-method: squash
=======
      - name: Auto-merge PR (optional)
        if: steps.guardian.outputs.changed == 'true' && steps.check-token.outputs.has-bot-token == 'true'
        run: |
          # Wait a moment for the approval to process
          sleep 10
          
          # Enable auto-merge if PR was created
          if [ -n "${{ steps.create-pr.outputs.pull-request-number }}" ]; then
            gh pr merge ${{ steps.create-pr.outputs.pull-request-number }} --auto --squash
            echo "✅ Auto-merge enabled for PR #${{ steps.create-pr.outputs.pull-request-number }}"
          fi
        env:
          GH_TOKEN: ${{ secrets.BOT_TOKEN }}

      - name: Summary
        if: always()
        run: |
          echo "## ETL Guardian Summary" >> $GITHUB_STEP_SUMMARY
          echo "- **Workflow checked**: .github/workflows/etl.yml" >> $GITHUB_STEP_SUMMARY
          if [ "${{ steps.guardian.outputs.changed }}" == "true" ]; then
            echo "- **Status**: ⚠️ Issues found and fixed" >> $GITHUB_STEP_SUMMARY
            echo "- **Action**: PR created for auto-fix" >> $GITHUB_STEP_SUMMARY
            if [ -n "${{ steps.create-pr.outputs.pull-request-number }}" ]; then
              echo "- **PR**: #${{ steps.create-pr.outputs.pull-request-number }}" >> $GITHUB_STEP_SUMMARY
            fi
          else
            echo "- **Status**: ✅ No issues found" >> $GITHUB_STEP_SUMMARY
            echo "- **Action**: No changes needed" >> $GITHUB_STEP_SUMMARY
          fi
          echo "- **BOT_TOKEN**: ${{ steps.check-token.outputs.has-bot-token == 'true' && 'Available' || 'Not available' }}" >> $GITHUB_STEP_SUMMARY
          echo "- **Timestamp**: $(date -u)" >> $GITHUB_STEP_SUMMARY
>>>>>>> 7db1c10f
<|MERGE_RESOLUTION|>--- conflicted
+++ resolved
@@ -59,7 +59,7 @@
             echo "changed=true" >> $GITHUB_OUTPUT
           fi
 
-<<<<<<< HEAD
+
       # record whether BOT_TOKEN is set without using it in "if:"
       - name: Flag BOT_TOKEN presence
         run: echo "BOT_TOKEN_SET=${{ secrets.BOT_TOKEN != '' }}" >> $GITHUB_ENV
@@ -67,11 +67,11 @@
       - name: Create or update PR
         if: ${{ steps.guardian.outputs.changed == 'true' }}
         id: create_pr
-=======
+
       - name: Create Pull Request
         if: steps.guardian.outputs.changed == 'true'
         id: create-pr
->>>>>>> 7db1c10f
+
         uses: peter-evans/create-pull-request@v6
         with:
           token: ${{ secrets.BOT_TOKEN || github.token }}
@@ -86,20 +86,20 @@
             - Single artifact uploader with stable globs
             - Concurrency guard
 
-<<<<<<< HEAD
+
       - name: Auto-approve
         if: ${{ steps.guardian.outputs.changed == 'true' && env.BOT_TOKEN_SET == 'true' }}
         uses: peter-evans/approve-pull-request@v3
-=======
+
       - name: Auto-approve PR (optional)
         if: steps.guardian.outputs.changed == 'true' && steps.check-token.outputs.has-bot-token == 'true'
         uses: juliangruber/approve-pull-request-action@v2
->>>>>>> 7db1c10f
+
         with:
           token: ${{ secrets.BOT_TOKEN }}
           pull-request-number: ${{ steps.create_pr.outputs.pull-request-number }}
 
-<<<<<<< HEAD
+
       - name: Enable auto-merge (squash)
         if: ${{ steps.guardian.outputs.changed == 'true' && env.BOT_TOKEN_SET == 'true' && steps.create_pr.outputs.pull-request-number }}
         uses: peter-evans/enable-pull-request-automerge@v3
@@ -107,7 +107,7 @@
           token: ${{ secrets.BOT_TOKEN }}
           pull-request-number: ${{ steps.create_pr.outputs.pull-request-number }}
           merge-method: squash
-=======
+
       - name: Auto-merge PR (optional)
         if: steps.guardian.outputs.changed == 'true' && steps.check-token.outputs.has-bot-token == 'true'
         run: |
@@ -139,4 +139,3 @@
           fi
           echo "- **BOT_TOKEN**: ${{ steps.check-token.outputs.has-bot-token == 'true' && 'Available' || 'Not available' }}" >> $GITHUB_STEP_SUMMARY
           echo "- **Timestamp**: $(date -u)" >> $GITHUB_STEP_SUMMARY
->>>>>>> 7db1c10f
