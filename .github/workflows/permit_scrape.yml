name: Nightly Permit Scraper

on:
  schedule:
    # Run daily at 6 AM UTC (1 AM CST/2 AM CDT)
    - cron: '0 6 * * *'
  workflow_dispatch:
    inputs:
      source:
        description: 'Scraper source to run'
        required: false
        default: 'city_of_houston'
        type: choice
        options:
          - 'city_of_houston'
          - 'all'
      days:
        description: 'Days to look back'
        required: false
        default: '1'
        type: string
      sample_data:
        description: 'Use sample data (for testing)'
        required: false
        default: false
        type: boolean

jobs:
  scrape-permits:
    runs-on: ubuntu-latest
    defaults:
      run:
        working-directory: permit_leads
    
    steps:
    - name: Checkout repository
      uses: actions/checkout@v5
      
    - name: Set up Python
      uses: actions/setup-python@v5
      with:
        python-version: '3.11'
        
    - name: Install dependencies
      run: |
        cd ..
        pipx install poetry && poetry install --no-interaction --no-ansi
        
    - name: Create data directory
      run: |
        cd ..
        mkdir -p data/permits/{raw,aggregate}
        
    - name: Run permit scraper
      run: |
<<<<<<< HEAD
        if [ "${{ github.event_name }}" = "schedule" ]; then
          # Scheduled run - use defaults
          poetry run python -m permit_leads --source city_of_houston --days 1 --formats csv sqlite jsonl
        else
          # Manual run - use inputs
          SOURCE="${{ github.event.inputs.source }}"
          DAYS="${{ github.event.inputs.days }}"
          
          if [ "$SOURCE" = "all" ]; then
            poetry run python -m permit_leads --all --days "$DAYS" --formats csv sqlite jsonl
          else
            poetry run python -m permit_leads --source "$SOURCE" --days "$DAYS" --formats csv sqlite jsonl
          fi
=======
        # Set defaults in bash for cron-safe execution
        DAYS="${{ inputs.days }}"
        [ -z "$DAYS" ] && DAYS="1"
        SAMPLE="${{ inputs.sample_data }}"
        [ -z "$SAMPLE" ] && SAMPLE="false"
        SOURCE="${{ inputs.source }}"
        [ -z "$SOURCE" ] && SOURCE="city_of_houston"
        
        # Set sample data environment variable
        if [ "$SAMPLE" = "true" ]; then
          export SAMPLE_DATA=1
        else
          export SAMPLE_DATA=0
        fi
        
        # Run scraper with bash variables
        if [ "$SOURCE" = "all" ]; then
          python -m permit_leads --all --days "$DAYS" --formats csv sqlite jsonl
        else
          python -m permit_leads --source "$SOURCE" --days "$DAYS" --formats csv sqlite jsonl
>>>>>>> 1883173b
        fi
        
    - name: Check for new data
      id: check_data
      run: |
        # Check if any files were created today
        TODAY=$(date +%Y-%m-%d)
        NEW_FILES=$(find ../data -name "*${TODAY}*" -type f | wc -l)
        echo "new_files=${NEW_FILES}" >> $GITHUB_OUTPUT
        echo "Found ${NEW_FILES} new files for ${TODAY}"
        
    - name: Commit and push data
      if: steps.check_data.outputs.new_files > 0
      run: |
        cd ..
        git config --local user.email "action@github.com"
        git config --local user.name "GitHub Action"
        
        # Add only data files
        git add data/
        
        # Check if there are changes to commit
        if git diff --staged --quiet; then
          echo "No changes to commit"
          exit 0
        fi
        
        # Create commit with summary
        TODAY=$(date +%Y-%m-%d)
        PERMIT_COUNT=$(find data -name "*${TODAY}*" -name "*.csv" -exec wc -l {} \; | awk '{sum+=$1} END {print sum-NR}' || echo "0")
        
        git commit -m "Update permit data for ${TODAY}
        
        - ${PERMIT_COUNT} permits processed
        - Files updated: $(find data -name "*${TODAY}*" -type f | wc -l)
        - Automated scrape on $(date)"
        
        git push
        
    - name: Generate summary
      if: always()
      run: |
        echo "## 📊 Scraping Summary" >> $GITHUB_STEP_SUMMARY
        echo "" >> $GITHUB_STEP_SUMMARY
        
        if [ "${{ steps.check_data.outputs.new_files }}" -gt 0 ]; then
          echo "✅ **Success**: Found ${{ steps.check_data.outputs.new_files }} new files" >> $GITHUB_STEP_SUMMARY
          
          # Show latest data
          echo "" >> $GITHUB_STEP_SUMMARY
          echo "### Latest Files Created:" >> $GITHUB_STEP_SUMMARY
          find ../data -name "$(date +%Y-%m-%d)*" -type f | head -5 | while read file; do
            echo "- \`$file\`" >> $GITHUB_STEP_SUMMARY
          done
          
          # Show permit counts if CSV exists
          if [ -f "../data/permits/aggregate/permits_$(date +%Y-%m-%d).csv" ]; then
            PERMIT_COUNT=$(tail -n +2 "../data/permits/aggregate/permits_$(date +%Y-%m-%d).csv" | wc -l)
            echo "" >> $GITHUB_STEP_SUMMARY
            echo "📋 **Permits processed today**: $PERMIT_COUNT" >> $GITHUB_STEP_SUMMARY
          fi
        else
          echo "ℹ️ **No new data**: No permits found or no changes detected" >> $GITHUB_STEP_SUMMARY
        fi
        
        echo "" >> $GITHUB_STEP_SUMMARY
        echo "**Run details:**" >> $GITHUB_STEP_SUMMARY
        
        # Set defaults using shell logic for summary
        SOURCE="${{ inputs.source }}"
        [ -z "$SOURCE" ] && SOURCE="city_of_houston"
        
        DAYS="${{ inputs.days }}"
        [ -z "$DAYS" ] && DAYS="1"
        
        SAMPLE="${{ inputs.sample_data }}"
        [ -z "$SAMPLE" ] && SAMPLE="false"
        
        # Set sample data display using shell logic
        if [ "$SAMPLE" = "true" ]; then
          SAMPLE_DISPLAY="Yes"
        else
          SAMPLE_DISPLAY="No"
        fi
        
        echo "- Source: $SOURCE" >> $GITHUB_STEP_SUMMARY
        echo "- Days back: $DAYS" >> $GITHUB_STEP_SUMMARY
        echo "- Sample data: $SAMPLE_DISPLAY" >> $GITHUB_STEP_SUMMARY
        echo "- Trigger: ${{ github.event_name }}" >> $GITHUB_STEP_SUMMARY
        
    - name: Upload ETL artifacts
      if: always()
      uses: actions/upload-artifact@v4
      with:
        name: etl-artifacts-${{ github.run_id }}
        path: |
          artifacts/**/*.csv
          logs/**/*.log
          logs/etl_output.log
        if-no-files-found: warn
        
    - name: Upload data artifacts
      if: steps.check_data.outputs.new_files > 0
      uses: actions/upload-artifact@v4
      with:
        name: permit-data-$(date +%Y-%m-%d)
        path: ../data/
        retention-days: 30<|MERGE_RESOLUTION|>--- conflicted
+++ resolved
@@ -53,7 +53,7 @@
         
     - name: Run permit scraper
       run: |
-<<<<<<< HEAD
+
         if [ "${{ github.event_name }}" = "schedule" ]; then
           # Scheduled run - use defaults
           poetry run python -m permit_leads --source city_of_houston --days 1 --formats csv sqlite jsonl
@@ -67,7 +67,7 @@
           else
             poetry run python -m permit_leads --source "$SOURCE" --days "$DAYS" --formats csv sqlite jsonl
           fi
-=======
+
         # Set defaults in bash for cron-safe execution
         DAYS="${{ inputs.days }}"
         [ -z "$DAYS" ] && DAYS="1"
@@ -88,7 +88,7 @@
           python -m permit_leads --all --days "$DAYS" --formats csv sqlite jsonl
         else
           python -m permit_leads --source "$SOURCE" --days "$DAYS" --formats csv sqlite jsonl
->>>>>>> 1883173b
+
         fi
         
     - name: Check for new data
