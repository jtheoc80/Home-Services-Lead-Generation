name: Harris County Permit Scraper

on:
  schedule:
    # Run every hour
    - cron: '0 * * * *'
  workflow_dispatch:
    inputs:
      days:
        description: 'Days to look back'
        required: false
        default: '1'
        type: string
      sample_data:
        description: 'Use sample data (for testing)'
        required: false
        default: false
        type: boolean

env:
  SUPABASE_URL: ${{ secrets.SUPABASE_URL }}
  SUPABASE_SERVICE_ROLE_KEY: ${{ secrets.SUPABASE_SERVICE_ROLE_KEY }}
  SOURCE_URL: ${{ secrets.HC_ISSUED_PERMITS_URL != '' && secrets.HC_ISSUED_PERMITS_URL || secrets.SOURCE_URL }}

jobs:
  preflight:
    runs-on: ubuntu-latest
    outputs:
      preflight_status: ${{ steps.preflight.outputs.status }}
    
    steps:
    - name: Checkout repository
      uses: actions/checkout@v5
      
    - name: Set up Python
      uses: actions/setup-python@v5
      with:
        python-version: '3.11'
        
    - name: Run preflight checks
      id: preflight
      env:
        SUPABASE_URL: ${{ secrets.SUPABASE_URL }}
        SUPABASE_SERVICE_ROLE_KEY: ${{ secrets.SUPABASE_SERVICE_ROLE_KEY }}
        HC_ISSUED_PERMITS_URL: ${{ secrets.HC_ISSUED_PERMITS_URL }}
      run: |
        echo "🚀 Running preflight validation for Harris County permit scraper..."
        python scripts/workflow-preflight.py
        if [ $? -eq 0 ]; then
          echo "status=success" >> $GITHUB_OUTPUT
          echo "✅ Preflight checks passed"
        else
          echo "status=failed" >> $GITHUB_OUTPUT
          echo "❌ Preflight checks failed"
          exit 1
        fi

  dryrun:
    runs-on: ubuntu-latest
    if: github.event_name == 'workflow_dispatch'

    defaults:
      run:
        working-directory: permit_leads

    needs: preflight

    
    env:
      ETL_ALLOW_EMPTY: 1
      SAMPLE_DATA: 1
      SUPABASE_URL: ${{ secrets.SUPABASE_URL }}
      SUPABASE_SERVICE_ROLE_KEY: ${{ secrets.SUPABASE_SERVICE_ROLE_KEY }}
      SOURCE_URL: ${{ secrets.HC_ISSUED_PERMITS_URL || secrets.SOURCE_URL }}
    
    steps:
    - name: Checkout repository
      uses: actions/checkout@v5
      
    - name: Set up Python
      uses: actions/setup-python@v5
      with:
        python-version: '3.11'
        
    - name: Install dependencies
      run: |
        cd ..
        pipx install poetry && poetry install --no-interaction --no-ansi
        
    - name: Create directories
      run: |
        cd ..
        mkdir -p data/permits/{raw,aggregate}
        
    - name: Run Harris County permit scraper (dry-run with sample data)
      run: |
        echo "🔧 Running dry-run with sample data and ETL_ALLOW_EMPTY=1"
        echo "Sample data mode: ${SAMPLE_DATA}"
        echo "ETL allow empty: ${ETL_ALLOW_EMPTY}"
        
        # Run with sample data for 1 day
        poetry run python -m permit_leads scrape --jurisdiction tx-harris --days 1 --formats csv sqlite jsonl --verbose
        SCRAPER_EXIT_CODE=$?
        if [ $SCRAPER_EXIT_CODE -ne 0 ]; then
          echo "::error::Harris County permit scraper failed with exit code $SCRAPER_EXIT_CODE"
        fi
        # Continue regardless of scraper result
        
        # Ensure artifacts are created even when empty
        [ -f ../scripts/ensure_artifacts.py ] && python ../scripts/ensure_artifacts.py || true
        
    - name: Upload ETL artifacts
      if: always()
      uses: actions/upload-artifact@v4
      with:
        name: etl-artifacts-${{ github.run_id }}
        path: |
          artifacts/**/*.csv
          logs/**/*.log
          logs/etl_output.log
        if-no-files-found: warn
        
    - name: Generate dryrun summary
      if: always()
      run: |
        echo "## 🧪 Harris County Permit Scraper - Dry Run Summary" >> $GITHUB_STEP_SUMMARY
        echo "" >> $GITHUB_STEP_SUMMARY
        echo "### 🚀 Preflight Validation" >> $GITHUB_STEP_SUMMARY
        if [ "${{ needs.preflight.outputs.preflight_status }}" = "success" ]; then
          echo "✅ **Preflight checks passed**: All required secrets validated and Supabase connectivity confirmed" >> $GITHUB_STEP_SUMMARY
        else
          echo "❌ **Preflight checks failed**: Environment validation or connectivity issues detected" >> $GITHUB_STEP_SUMMARY
        fi
        echo "" >> $GITHUB_STEP_SUMMARY
        echo "### 🧪 Dry Run Results" >> $GITHUB_STEP_SUMMARY
        echo "✅ **Dry run completed**: Sample data mode with ETL_ALLOW_EMPTY=1" >> $GITHUB_STEP_SUMMARY
        echo "" >> $GITHUB_STEP_SUMMARY
        echo "### 📚 Documentation" >> $GITHUB_STEP_SUMMARY
        echo "- [Workflow Secrets Configuration](docs/workflows-secrets.md)" >> $GITHUB_STEP_SUMMARY
        echo "- [Harris County Permits Endpoint](docs/harris-county-permits-endpoint.md)" >> $GITHUB_STEP_SUMMARY
        
    - name: Upload logs and data artifacts
      if: always()
      uses: actions/upload-artifact@v4
      with:
        name: harris-dryrun-logs-${{ github.run_number }}
        path: |
          ../logs/
          ../data/
          ../artifacts/
        retention-days: 7
      with:
        name: harris-dryrun-logs-${{ github.run_number }}
        path: |
          logs/
          data/
          artifacts/
        retention-days: 7
    
  scrape-harris-permits:
    runs-on: ubuntu-latest

    defaults:
      run:
        working-directory: permit_leads

    needs: preflight
    
    env:
      SUPABASE_URL: ${{ secrets.SUPABASE_URL }}
      SUPABASE_SERVICE_ROLE_KEY: ${{ secrets.SUPABASE_SERVICE_ROLE_KEY }}
      SOURCE_URL: ${{ secrets.HC_ISSUED_PERMITS_URL || secrets.SOURCE_URL }}

    
    steps:
    - name: Checkout repository
      uses: actions/checkout@v5
      
    - name: Set up Python
      uses: actions/setup-python@v5
      with:
        python-version: '3.11'
        
    - name: Install dependencies
      run: |
        cd ..
        pipx install poetry && poetry install --no-interaction --no-ansi
        

    - name: Create data directory
      run: |
        cd ..
        mkdir -p data/permits/{raw,aggregate}
        

    - name: "Preflight: verify required secrets"
      id: preflight
      shell: bash
      env:
        SUPABASE_URL: ${{ secrets.SUPABASE_URL }}
        SUPABASE_SERVICE_ROLE_KEY: ${{ secrets.SUPABASE_SERVICE_ROLE_KEY }}
        SOURCE_URL: ${{ secrets.HC_ISSUED_PERMITS_URL || secrets.SOURCE_URL }}
      run: |
        ok=1
        for v in SUPABASE_URL SUPABASE_SERVICE_ROLE_KEY SOURCE_URL; do
          val="${!v}"
          if [ -z "$val" ]; then
            echo "::error title=$v missing::Set $v in GitHub → Settings → Secrets and variables → Actions"
            ok=0
          else
            echo "::add-mask::$val"
          fi
        done
        echo "ok=$ok" >> "$GITHUB_OUTPUT"
        [ "$ok" -eq 1 ]

<<<<<<< HEAD
    - name: "Preflight: Supabase REST check"
      if: ${{ steps.preflight.outputs.ok == '1' }}
      shell: bash
      env:
        SUPABASE_URL: ${{ secrets.SUPABASE_URL }}
        SUPABASE_SERVICE_ROLE_KEY: ${{ secrets.SUPABASE_SERVICE_ROLE_KEY }}
      run: |
        code=$(curl -s -o /dev/null -w "%{http_code}" \
          -H "apikey: $SUPABASE_SERVICE_ROLE_KEY" \
          -H "Authorization: Bearer $SUPABASE_SERVICE_ROLE_KEY" \
          -H "Prefer: count=exact, head=true" \
          "$SUPABASE_URL/rest/v1/leads?select=id&limit=1")
        echo "HTTP=$code"
        if [ "$code" != "200" ] && [ "$code" != "206" ]; then
          echo "::error title=Supabase REST failed::HTTP $code from $SUPABASE_URL"
          exit 1
        fi

    - name: "Preflight: test Supabase connectivity"
      if: ${{ steps.preflight.outputs.ok == '1' }}
      id: supa
      shell: bash
      env:
        SUPABASE_URL: ${{ secrets.SUPABASE_URL }}
        SUPABASE_SERVICE_ROLE_KEY: ${{ secrets.SUPABASE_SERVICE_ROLE_KEY }}
=======
    - name: Checkout repository
      uses: actions/checkout@v5
      
    - name: Set up Python
      uses: actions/setup-python@v5
      with:
        python-version: '3.11'
        
    - name: Install dependencies
>>>>>>> c1cb85db
      run: |
        cd ..
        python -m pip install --upgrade pip
        pip install -r permit_leads/requirements.txt
        
    - name: Create data directory
      run: |
        cd ..
        mkdir -p data/permits/{raw,aggregate}
        
    - name: Check for 24h zero results
      id: check_recent
      run: |
        # Check if we have any Harris County data from the last 24 hours
        YESTERDAY=$(date -d '1 day ago' +%Y-%m-%d)
        TODAY=$(date +%Y-%m-%d)
        
        RECENT_FILES=0
        if [ -d "../data/permits" ]; then
          RECENT_FILES=$(find ../data/permits -name "*harris*" -name "*${YESTERDAY}*" -o -name "*harris*" -name "*${TODAY}*" | wc -l)
        fi
        
        echo "recent_files=${RECENT_FILES}" >> $GITHUB_OUTPUT
        echo "Found ${RECENT_FILES} recent Harris County files"
        
    - name: Run Harris County permit scraper
      if: ${{ steps.preflight.outputs.ok == '1' }}
      id: scrape
      env:
        SUPABASE_URL: ${{ secrets.SUPABASE_URL }}
        SUPABASE_SERVICE_ROLE_KEY: ${{ secrets.SUPABASE_SERVICE_ROLE_KEY }}
        SOURCE_URL: ${{ secrets.HC_ISSUED_PERMITS_URL || secrets.SOURCE_URL }}
      run: |
        DAYS="${{ inputs.days }}"
        [ -z "$DAYS" ] && DAYS="1"
        SAMPLE="${{ inputs.sample_data }}"
        [ -z "$SAMPLE" ] && SAMPLE="false"
        
        # Set SAMPLE_DATA using bash default pattern
        if [ "$SAMPLE" = "true" ]; then
          export SAMPLE_DATA=1
        else
          export SAMPLE_DATA=0
        fi
        
        echo "Scraping Harris County permits for the last ${DAYS} days..."
        echo "Sample data mode: ${SAMPLE_DATA}"
        poetry run python -m permit_leads scrape --jurisdiction tx-harris --days "${DAYS}" --formats csv sqlite jsonl --verbose
        
        # Count new permits from today's run
        TODAY=$(date +%Y-%m-%d)
        NEW_PERMITS=0
        
        # Check CSV files for permit count
        if [ -f "../data/permits/aggregate/permits_${TODAY}.csv" ]; then
          NEW_PERMITS=$(tail -n +2 "../data/permits/aggregate/permits_${TODAY}.csv" | wc -l)
        fi
        
        echo "new_permits=${NEW_PERMITS}" >> $GITHUB_OUTPUT
        echo "Found ${NEW_PERMITS} new permits today"
        
    - name: Fail if zero results for 24h
      if: steps.check_recent.outputs.recent_files == '0' && steps.scrape.outputs.new_permits == '0'
      run: |
        echo "❌ No Harris County permits found in the last 24 hours"
        echo "This may indicate a problem with the scraper or data source"
        exit 1
        
    - name: Commit and push data
      if: ${{ steps.scrape.outputs.new_permits != '0' }}
      run: |
        cd ..
        git config --local user.email "action@github.com"
        git config --local user.name "GitHub Action"
        git add data/
        if git diff --staged --quiet; then
          echo "No changes to commit"
          exit 0
        fi
        TODAY=$(date +%Y-%m-%d)
        git commit -m "Update Harris County permit data for ${TODAY}" \
                    -m "${{ steps.scrape.outputs.new_permits }} permits processed" \
                    -m "Automated Harris County scrape"
        git push
        

    - name: Write job summary
      run: |

        echo "### scrape-harris-permits summary" >> $GITHUB_STEP_SUMMARY
        echo "" >> $GITHUB_STEP_SUMMARY
        echo "- Supabase URL: $([ -n \"${{ secrets.SUPABASE_URL }}\" ] && echo ✅ Set || echo ❌ Not set)" >> $GITHUB_STEP_SUMMARY
        echo "- Supabase Service Key: $([ -n \"${{ secrets.SUPABASE_SERVICE_ROLE_KEY }}\" ] && echo ✅ Set || echo ❌ Not set)" >> $GITHUB_STEP_SUMMARY
        echo "- HC Permits URL: $([ -n \"${{ secrets.HC_ISSUED_PERMITS_URL }}\" ] && echo ✅ Set || echo ❌ Not set)" >> $GITHUB_STEP_SUMMARY

        echo "## 🏠 Harris County Permit Scraping Summary" >> $GITHUB_STEP_SUMMARY
        echo "" >> $GITHUB_STEP_SUMMARY
        
        # Preflight status
        echo "### 🚀 Preflight Validation" >> $GITHUB_STEP_SUMMARY
        if [ "${{ needs.preflight.outputs.preflight_status }}" = "success" ]; then
          echo "✅ **Preflight checks passed**: All required secrets validated and Supabase connectivity confirmed" >> $GITHUB_STEP_SUMMARY
        else
          echo "❌ **Preflight checks failed**: Environment validation or connectivity issues detected" >> $GITHUB_STEP_SUMMARY
        fi
        echo "" >> $GITHUB_STEP_SUMMARY
        
        # Scraping results
        echo "### 📊 Scraping Results" >> $GITHUB_STEP_SUMMARY
        if [ "${{ steps.scrape.outputs.new_permits }}" -gt 0 ]; then
          echo "✅ **Success**: Found ${{ steps.scrape.outputs.new_permits }} new permits" >> $GITHUB_STEP_SUMMARY
          
          # Show latest data files
          echo "" >> $GITHUB_STEP_SUMMARY
          echo "### 📁 Files Updated:" >> $GITHUB_STEP_SUMMARY
          TODAY=$(date +%Y-%m-%d)
          find ../data \( -name "*${TODAY}*" -name "*harris*" \) -o \( -name "*${TODAY}*" -name "permits_*" \) | head -5 | while read file; do
            if [ -f "$file" ]; then
              SIZE=$(stat -c%s "$file" 2>/dev/null || echo "0")
              echo "- \`$file\` (${SIZE} bytes)" >> $GITHUB_STEP_SUMMARY
            fi
          done
          
          echo "" >> $GITHUB_STEP_SUMMARY
          echo "🎯 **Harris County permits processed**: ${{ steps.scrape.outputs.new_permits }}" >> $GITHUB_STEP_SUMMARY
        else
          echo "ℹ️ **No new data**: No Harris County permits found" >> $GITHUB_STEP_SUMMARY
          
          if [ "${{ steps.check_recent.outputs.recent_files }}" -eq 0 ]; then
            echo "" >> $GITHUB_STEP_SUMMARY
            echo "⚠️ **Warning**: No recent data found in last 24 hours" >> $GITHUB_STEP_SUMMARY
          fi
        fi
        
        echo "" >> $GITHUB_STEP_SUMMARY
        echo "### 🔧 Technical Details" >> $GITHUB_STEP_SUMMARY
        echo "**Run Details:**" >> $GITHUB_STEP_SUMMARY
        echo "- Jurisdiction: Harris County (tx-harris)" >> $GITHUB_STEP_SUMMARY
        
        # Set days default using shell logic
        DAYS_DISPLAY="${{ inputs.days }}"
        [ -z "$DAYS_DISPLAY" ] && DAYS_DISPLAY="1"
        echo "- Days back: $DAYS_DISPLAY" >> $GITHUB_STEP_SUMMARY
        if [ "${SAMPLE_DATA}" = "1" ]; then
          echo "- Sample data: Yes" >> $GITHUB_STEP_SUMMARY
        else
          echo "- Sample data: No" >> $GITHUB_STEP_SUMMARY
        fi
        echo "- Trigger: ${{ github.event_name }}" >> $GITHUB_STEP_SUMMARY
        echo "- Run time: $(date)" >> $GITHUB_STEP_SUMMARY
        
        # Environment status with detailed health info
        echo "" >> $GITHUB_STEP_SUMMARY
        echo "**Environment Status:**" >> $GITHUB_STEP_SUMMARY
        if [ -n "${{ secrets.SUPABASE_URL }}" ]; then
          echo "- Supabase URL: ✅ Set and validated" >> $GITHUB_STEP_SUMMARY
        else
          echo "- Supabase URL: ❌ Not set" >> $GITHUB_STEP_SUMMARY
        fi
        if [ -n "${{ secrets.SUPABASE_SERVICE_ROLE_KEY }}" ]; then
          echo "- Supabase Service Key: ✅ Set and authenticated" >> $GITHUB_STEP_SUMMARY
        else
          echo "- Supabase Service Key: ❌ Not set" >> $GITHUB_STEP_SUMMARY
        fi
        if [ -n "${{ secrets.HC_ISSUED_PERMITS_URL }}" ]; then
          echo "- HC Permits URL: ✅ Set and accessible" >> $GITHUB_STEP_SUMMARY
        else
          echo "- HC Permits URL: ❌ Not set" >> $GITHUB_STEP_SUMMARY
        fi
        
        # Documentation links
        echo "" >> $GITHUB_STEP_SUMMARY
        echo "### 📚 Documentation" >> $GITHUB_STEP_SUMMARY
        echo "- [Workflow Secrets Configuration](docs/workflows-secrets.md)" >> $GITHUB_STEP_SUMMARY
        echo "- [Harris County Permits Endpoint](docs/harris-county-permits-endpoint.md)" >> $GITHUB_STEP_SUMMARY
        echo "- [Troubleshooting Guide](docs/workflows-secrets.md#troubleshooting)" >> $GITHUB_STEP_SUMMARY



    - name: Set date output
      id: set_date
      run: echo "date=$(date +%Y-%m-%d)" >> $GITHUB_OUTPUT
        
    - name: Upload ETL artifacts
      if: always()
      uses: actions/upload-artifact@v4
      with:
        name: etl-artifacts-${{ github.run_id }}
        path: |
          artifacts/**/*.csv
          logs/**/*.log
          logs/etl_output.log
        if-no-files-found: warn
        
    - name: Upload data artifacts
      if: ${{ steps.scrape.outputs.new_permits != '0' }}
      uses: actions/upload-artifact@v4
      with:
        name: harris-county-permits-${{ steps.set_date.outputs.date }}
        path: ../data/
        retention-days: 30<|MERGE_RESOLUTION|>--- conflicted
+++ resolved
@@ -214,7 +214,7 @@
         echo "ok=$ok" >> "$GITHUB_OUTPUT"
         [ "$ok" -eq 1 ]
 
-<<<<<<< HEAD
+
     - name: "Preflight: Supabase REST check"
       if: ${{ steps.preflight.outputs.ok == '1' }}
       shell: bash
@@ -240,7 +240,7 @@
       env:
         SUPABASE_URL: ${{ secrets.SUPABASE_URL }}
         SUPABASE_SERVICE_ROLE_KEY: ${{ secrets.SUPABASE_SERVICE_ROLE_KEY }}
-=======
+
     - name: Checkout repository
       uses: actions/checkout@v5
       
@@ -250,7 +250,7 @@
         python-version: '3.11'
         
     - name: Install dependencies
->>>>>>> c1cb85db
+
       run: |
         cd ..
         python -m pip install --upgrade pip
