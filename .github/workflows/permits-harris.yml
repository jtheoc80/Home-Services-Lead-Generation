name: Harris County Permit Scraper

on:
  schedule:
    - cron: "15 6 * * *"  # 06:15 UTC
  workflow_dispatch:
    inputs:
      days:
        description: "Days back"
        default: "1"
      sample_data:
        description: "Sample mode"
        type: choice
        options: ["false","true"]
        default: "false"

env:
  SUPABASE_URL: ${{ secrets.SUPABASE_URL }}
  SUPABASE_SERVICE_ROLE_KEY: ${{ secrets.SUPABASE_SERVICE_ROLE_KEY }}
  SOURCE_URL: ${{ secrets.HC_ISSUED_PERMITS_URL != '' && secrets.HC_ISSUED_PERMITS_URL || secrets.SOURCE_URL }}

jobs:
  preflight:
    runs-on: ubuntu-latest
    outputs:
      preflight_status: ${{ steps.preflight.outputs.status }}
    
    steps:
    - name: Checkout repository
      uses: actions/checkout@v5
      
    - name: Set up Python
      uses: actions/setup-python@v5
      with:
        python-version: '3.11'
        
    - name: Run preflight checks
      id: preflight
      env:
        SUPABASE_URL: ${{ secrets.SUPABASE_URL }}
        SUPABASE_SERVICE_ROLE_KEY: ${{ secrets.SUPABASE_SERVICE_ROLE_KEY }}
        HC_ISSUED_PERMITS_URL: ${{ secrets.HC_ISSUED_PERMITS_URL }}
      run: |
        echo "🚀 Running preflight validation for Harris County permit scraper..."
        python scripts/workflow-preflight.py
        if [ $? -eq 0 ]; then
          echo "status=success" >> $GITHUB_OUTPUT
          echo "✅ Preflight checks passed"
        else
          echo "status=failed" >> $GITHUB_OUTPUT
          echo "❌ Preflight checks failed"
          exit 1
        fi

  dryrun:
    runs-on: ubuntu-latest
    if: github.event_name == 'workflow_dispatch'

    defaults:
      run:
        working-directory: permit_leads

    needs: preflight

    
    env:
      ETL_ALLOW_EMPTY: 1
      SAMPLE_DATA: 1
      SUPABASE_URL: ${{ secrets.SUPABASE_URL }}
      SUPABASE_SERVICE_ROLE_KEY: ${{ secrets.SUPABASE_SERVICE_ROLE_KEY }}
      SOURCE_URL: ${{ secrets.HC_ISSUED_PERMITS_URL || secrets.SOURCE_URL }}
    
    steps:
    - name: Checkout repository
      uses: actions/checkout@v5
      
    - name: Set up Python
      uses: actions/setup-python@v5
      with:
        python-version: '3.11'
        
    - name: Install dependencies
      run: |
        cd ..
        pipx install poetry && poetry install --no-interaction --no-ansi
        
    - name: Create directories
      run: |
        cd ..
        mkdir -p data/permits/{raw,aggregate}
        
    - name: Run Harris County permit scraper (dry-run with sample data)
      run: |
        echo "🔧 Running dry-run with sample data and ETL_ALLOW_EMPTY=1"
        echo "Sample data mode: ${SAMPLE_DATA}"
        echo "ETL allow empty: ${ETL_ALLOW_EMPTY}"
        
        # Run with sample data for 1 day

        python -m permit_leads scrape --jurisdiction tx-harris --days 1 --formats csv sqlite jsonl --verbose --retries 5

        SCRAPER_EXIT_CODE=$?
        if [ $SCRAPER_EXIT_CODE -ne 0 ]; then
          echo "::error::Harris County permit scraper failed with exit code $SCRAPER_EXIT_CODE"
        fi
        # Continue regardless of scraper result
        
        # Ensure artifacts are created even when empty
        [ -f ../scripts/ensure_artifacts.py ] && python ../scripts/ensure_artifacts.py || true
        
    - name: Upload ETL artifacts
      if: always()
      uses: actions/upload-artifact@v4
      with:
        name: etl-${{ github.run_id }}
        path: |
          artifacts/**/*.csv
          logs/**/*.log
          logs/etl_output.log
        if-no-files-found: warn
        retention-days: 14
        
    - name: Generate dryrun summary
      if: always()
      run: |
        echo "## 🧪 Harris County Permit Scraper - Dry Run Summary" >> $GITHUB_STEP_SUMMARY
        echo "" >> $GITHUB_STEP_SUMMARY
        echo "### 🚀 Preflight Validation" >> $GITHUB_STEP_SUMMARY
        if [ "${{ needs.preflight.outputs.preflight_status }}" = "success" ]; then
          echo "✅ **Preflight checks passed**: All required secrets validated and Supabase connectivity confirmed" >> $GITHUB_STEP_SUMMARY
        else
          echo "❌ **Preflight checks failed**: Environment validation or connectivity issues detected" >> $GITHUB_STEP_SUMMARY
        fi
        echo "" >> $GITHUB_STEP_SUMMARY
        echo "### 🧪 Dry Run Results" >> $GITHUB_STEP_SUMMARY
        echo "✅ **Dry run completed**: Sample data mode with ETL_ALLOW_EMPTY=1" >> $GITHUB_STEP_SUMMARY
        echo "" >> $GITHUB_STEP_SUMMARY
        echo "### 📚 Documentation" >> $GITHUB_STEP_SUMMARY
        echo "- [Workflow Secrets Configuration](docs/workflows-secrets.md)" >> $GITHUB_STEP_SUMMARY
        echo "- [Harris County Permits Endpoint](docs/harris-county-permits-endpoint.md)" >> $GITHUB_STEP_SUMMARY
        
    - name: Upload logs and data artifacts
      if: always()
      uses: actions/upload-artifact@v4
      with:
        name: harris-dryrun-logs-${{ github.run_number }}
        path: |
          logs/
          data/
          artifacts/
        retention-days: 7
    
  scrape-harris-permits:
    runs-on: ubuntu-latest
    
    concurrency:
      group: scrape-harris-permits
      cancel-in-progress: false

    defaults:
      run:
        working-directory: permit_leads

    needs: preflight
    
    env:
      SUPABASE_URL: ${{ secrets.SUPABASE_URL }}
      SUPABASE_SERVICE_ROLE_KEY: ${{ secrets.SUPABASE_SERVICE_ROLE_KEY }}
      SOURCE_URL: ${{ secrets.HC_ISSUED_PERMITS_URL || secrets.SOURCE_URL }}

    
    steps:
    - name: Checkout repository
      uses: actions/checkout@v5
      
    - name: Set up Python
      uses: actions/setup-python@v5
      with:
        python-version: '3.11'
        
    - name: Install dependencies
      run: |
        cd ..
        pipx install poetry && poetry install --no-interaction --no-ansi
        

    - name: Create data directory
      run: |
        cd ..
        mkdir -p data/permits/{raw,aggregate}
        

    - name: "Preflight: verify required secrets"
      id: preflight
      shell: bash
      env:
        SUPABASE_URL: ${{ secrets.SUPABASE_URL }}
        SUPABASE_SERVICE_ROLE_KEY: ${{ secrets.SUPABASE_SERVICE_ROLE_KEY }}
        SOURCE_URL: ${{ secrets.HC_ISSUED_PERMITS_URL || secrets.SOURCE_URL }}
      run: |
        ok=1
        for v in SUPABASE_URL SUPABASE_SERVICE_ROLE_KEY SOURCE_URL; do
          val="${!v}"
          if [ -z "$val" ]; then
            echo "::error title=$v missing::Set $v in GitHub → Settings → Secrets and variables → Actions"
            ok=0
          else
            echo "::add-mask::$val"
          fi
        done
        echo "ok=$ok" >> "$GITHUB_OUTPUT"
        [ "$ok" -eq 1 ]


    - name: "Preflight: Supabase REST check"
      if: ${{ steps.preflight.outputs.ok == '1' }}
      shell: bash
      env:
        SUPABASE_URL: ${{ secrets.SUPABASE_URL }}
        SUPABASE_SERVICE_ROLE_KEY: ${{ secrets.SUPABASE_SERVICE_ROLE_KEY }}
      run: |
        code=$(curl -s -o /dev/null -w "%{http_code}" \
          -H "apikey: $SUPABASE_SERVICE_ROLE_KEY" \
          -H "Authorization: Bearer $SUPABASE_SERVICE_ROLE_KEY" \
          -H "Prefer: count=exact, head=true" \
          "$SUPABASE_URL/rest/v1/leads?select=id&limit=1")
        echo "HTTP=$code"
        if [ "$code" != "200" ] && [ "$code" != "206" ]; then
          echo "::error title=Supabase REST failed::HTTP $code from $SUPABASE_URL"
          exit 1
        fi

      run: |
        code=$(curl -s -o /dev/null -w "%{http_code}" \
          -H "apikey: $SUPABASE_SERVICE_ROLE_KEY" \
          -H "Authorization: Bearer $SUPABASE_SERVICE_ROLE_KEY" \
          "$SUPABASE_URL")
        echo "HTTP=$code"
        if [ "$code" != "200" ] && [ "$code" != "404" ]; then
          echo "::error title=Supabase connectivity failed::HTTP $code from $SUPABASE_URL"
          exit 1
        fi
    - name: Checkout repository
      uses: actions/checkout@v5
      
    - name: Set up Python
      uses: actions/setup-python@v5
      with:
        python-version: '3.11'
        
    - name: Install dependencies

      run: |
        cd ..
        python -m pip install --upgrade pip
        pip install -r permit_leads/requirements.txt
        
    - name: Create data directory
      run: |
        cd ..
        mkdir -p data/permits/{raw,aggregate}
        
    - name: Check for 24h zero results
      id: check_recent
      run: |
        # Check if we have any Harris County data from the last 24 hours
        YESTERDAY=$(date -d '1 day ago' +%Y-%m-%d)
        TODAY=$(date +%Y-%m-%d)
        
        RECENT_FILES=0
        if [ -d "../data/permits" ]; then
          RECENT_FILES=$(find ../data/permits -name "*harris*" -name "*${YESTERDAY}*" -o -name "*harris*" -name "*${TODAY}*" | wc -l)
        fi
        
        echo "recent_files=${RECENT_FILES}" >> $GITHUB_OUTPUT
        echo "Found ${RECENT_FILES} recent Harris County files"
        
    - name: Run Harris County permit scraper
      if: ${{ steps.preflight.outputs.ok == '1' }}
      id: scrape
      env:
        SUPABASE_URL: ${{ secrets.SUPABASE_URL }}
        SUPABASE_SERVICE_ROLE_KEY: ${{ secrets.SUPABASE_SERVICE_ROLE_KEY }}
        SOURCE_URL: ${{ secrets.HC_ISSUED_PERMITS_URL || secrets.SOURCE_URL }}
      run: |
        DAYS="${{ inputs.days }}"
        [ -z "$DAYS" ] && DAYS="1"
        SAMPLE="${{ inputs.sample_data }}"
        [ -z "$SAMPLE" ] && SAMPLE="false"
        
        # Set SAMPLE_DATA using bash default pattern
        if [ "$SAMPLE" = "true" ]; then
          export SAMPLE_DATA=1
        else
          export SAMPLE_DATA=0
        fi
        
        echo "Scraping Harris County permits for the last ${DAYS} days..."
        echo "Sample data mode: ${SAMPLE_DATA}"

        python -m permit_leads scrape --jurisdiction tx-harris --days "${DAYS}" --formats csv sqlite jsonl --verbose --retries 5

        
        # Count new permits from today's run
        TODAY=$(date +%Y-%m-%d)
        NEW_PERMITS=0
        
        # Check CSV files for permit count
        if [ -f "../data/permits/aggregate/permits_${TODAY}.csv" ]; then
          NEW_PERMITS=$(tail -n +2 "../data/permits/aggregate/permits_${TODAY}.csv" | wc -l)
        fi
        
        echo "new_permits=${NEW_PERMITS}" >> $GITHUB_OUTPUT
        echo "Found ${NEW_PERMITS} new permits today"
        
    - name: Fail if zero results for 24h
      if: steps.check_recent.outputs.recent_files == '0' && steps.scrape.outputs.new_permits == '0'
      run: |
        echo "❌ No Harris County permits found in the last 24 hours"
        echo "This may indicate a problem with the scraper or data source"
        exit 1
        
    - name: Commit and push data
      if: ${{ steps.scrape.outputs.new_permits != '0' }}
      run: |
        cd ..
        git config --local user.email "action@github.com"
        git config --local user.name "GitHub Action"
        git add data/
        if git diff --staged --quiet; then
          echo "No changes to commit"
          exit 0
        fi
        TODAY=$(date +%Y-%m-%d)
        git commit -m "Update Harris County permit data for ${TODAY}" \
                    -m "${{ steps.scrape.outputs.new_permits }} permits processed" \
                    -m "Automated Harris County scrape"
        git push
        

<<<<<<< HEAD
=======
    - name: Write job summary
      run: |

        echo "### scrape-harris-permits summary" >> $GITHUB_STEP_SUMMARY
        echo "" >> $GITHUB_STEP_SUMMARY
        echo "- Supabase URL: $([ -n \"${{ secrets.SUPABASE_URL }}\" ] && echo ✅ Set || echo ❌ Not set)" >> $GITHUB_STEP_SUMMARY
        echo "- Supabase Service Key: $([ -n \"${{ secrets.SUPABASE_SERVICE_ROLE_KEY }}\" ] && echo ✅ Set || echo ❌ Not set)" >> $GITHUB_STEP_SUMMARY
        echo "- HC Permits URL: $([ -n \"${{ secrets.HC_ISSUED_PERMITS_URL }}\" ] && echo ✅ Set || echo ❌ Not set)" >> $GITHUB_STEP_SUMMARY

        echo "## 🏠 Harris County Permit Scraping Summary" >> $GITHUB_STEP_SUMMARY
        echo "" >> $GITHUB_STEP_SUMMARY
        
        # Preflight status
        echo "### 🚀 Preflight Validation" >> $GITHUB_STEP_SUMMARY
        if [ "${{ needs.preflight.outputs.preflight_status }}" = "success" ]; then
          echo "✅ **Preflight checks passed**: All required secrets validated and Supabase connectivity confirmed" >> $GITHUB_STEP_SUMMARY
        else
          echo "❌ **Preflight checks failed**: Environment validation or connectivity issues detected" >> $GITHUB_STEP_SUMMARY
        fi
        echo "" >> $GITHUB_STEP_SUMMARY
        
        # Scraping results
        echo "### 📊 Scraping Results" >> $GITHUB_STEP_SUMMARY
        if [ "${{ steps.scrape.outputs.new_permits }}" -gt 0 ]; then
          echo "✅ **Success**: Found ${{ steps.scrape.outputs.new_permits }} new permits" >> $GITHUB_STEP_SUMMARY
          
          # Show latest data files
          echo "" >> $GITHUB_STEP_SUMMARY
          echo "### 📁 Files Updated:" >> $GITHUB_STEP_SUMMARY
          TODAY=$(date +%Y-%m-%d)
          find ../data \( -name "*${TODAY}*" -name "*harris*" \) -o \( -name "*${TODAY}*" -name "permits_*" \) | head -5 | while read file; do
            if [ -f "$file" ]; then
              SIZE=$(stat -c%s "$file" 2>/dev/null || echo "0")
              echo "- \`$file\` (${SIZE} bytes)" >> $GITHUB_STEP_SUMMARY
            fi
          done
          
          echo "" >> $GITHUB_STEP_SUMMARY
          echo "🎯 **Harris County permits processed**: ${{ steps.scrape.outputs.new_permits }}" >> $GITHUB_STEP_SUMMARY
        else
          echo "ℹ️ **No new data**: No Harris County permits found" >> $GITHUB_STEP_SUMMARY
          
          if [ "${{ steps.check_recent.outputs.recent_files }}" -eq 0 ]; then
            echo "" >> $GITHUB_STEP_SUMMARY
            echo "⚠️ **Warning**: No recent data found in last 24 hours" >> $GITHUB_STEP_SUMMARY
          fi
        fi
        
        echo "" >> $GITHUB_STEP_SUMMARY
        echo "### 🔧 Technical Details" >> $GITHUB_STEP_SUMMARY
        echo "**Run Details:**" >> $GITHUB_STEP_SUMMARY
        echo "- Jurisdiction: Harris County (tx-harris)" >> $GITHUB_STEP_SUMMARY
        
        # Set days default using shell logic
        DAYS_DISPLAY="${{ inputs.days }}"
        [ -z "$DAYS_DISPLAY" ] && DAYS_DISPLAY="1"
        echo "- Days back: $DAYS_DISPLAY" >> $GITHUB_STEP_SUMMARY
        if [ "${SAMPLE_DATA}" = "1" ]; then
          echo "- Sample data: Yes" >> $GITHUB_STEP_SUMMARY
        else
          echo "- Sample data: No" >> $GITHUB_STEP_SUMMARY
        fi
        echo "- Trigger: ${{ github.event_name }}" >> $GITHUB_STEP_SUMMARY
        echo "- Run time: $(date)" >> $GITHUB_STEP_SUMMARY
        
        # Environment status with detailed health info
        echo "" >> $GITHUB_STEP_SUMMARY
        echo "**Environment Status:**" >> $GITHUB_STEP_SUMMARY
        if [ -n "${{ secrets.SUPABASE_URL }}" ]; then
          echo "- Supabase URL: ✅ Set and validated" >> $GITHUB_STEP_SUMMARY
        else
          echo "- Supabase URL: ❌ Not set" >> $GITHUB_STEP_SUMMARY
        fi
        if [ -n "${{ secrets.SUPABASE_SERVICE_ROLE_KEY }}" ]; then
          echo "- Supabase Service Key: ✅ Set and authenticated" >> $GITHUB_STEP_SUMMARY
        else
          echo "- Supabase Service Key: ❌ Not set" >> $GITHUB_STEP_SUMMARY
        fi
        if [ -n "${{ secrets.HC_ISSUED_PERMITS_URL }}" ]; then
          echo "- HC Permits URL: ✅ Set and accessible" >> $GITHUB_STEP_SUMMARY
        else
          echo "- HC Permits URL: ❌ Not set" >> $GITHUB_STEP_SUMMARY
        fi
        
        # Documentation links
        echo "" >> $GITHUB_STEP_SUMMARY
        echo "### 📚 Documentation" >> $GITHUB_STEP_SUMMARY
        echo "- [Workflow Secrets Configuration](docs/workflows-secrets.md)" >> $GITHUB_STEP_SUMMARY
        echo "- [Harris County Permits Endpoint](docs/harris-county-permits-endpoint.md)" >> $GITHUB_STEP_SUMMARY
        echo "- [Troubleshooting Guide](docs/workflows-secrets.md#troubleshooting)" >> $GITHUB_STEP_SUMMARY



>>>>>>> 333dc69e
    - name: Set date output
      id: set_date
      run: echo "date=$(date +%Y-%m-%d)" >> $GITHUB_OUTPUT
        
    - name: Upload ETL artifacts
      if: always()
      uses: actions/upload-artifact@v4
      with:
        name: etl-${{ github.run_id }}
        path: |
          artifacts/**/*.csv
          logs/**/*.log
          logs/etl_output.log
        if-no-files-found: warn
        retention-days: 14
        
    - name: Upload data artifacts
      if: ${{ steps.scrape.outputs.new_permits != '0' }}
      uses: actions/upload-artifact@v4
      with:
        name: harris-county-permits-${{ steps.set_date.outputs.date }}
        path: ../data/
        retention-days: 30

    - name: Write scrape summary
      if: always()
      run: |
        # Set up variables
        DAYS="${{ github.event.inputs.days }}"
        [ -z "$DAYS" ] && DAYS="1"
        
        if [ "${{ github.event.inputs.sample_data }}" = "true" ]; then
          SAMPLE="1"
        else
          SAMPLE="0"
        fi
        
        echo "### Scrape Summary" >> $GITHUB_STEP_SUMMARY
        echo "- Secrets: $([ '${{ steps.preflight.outputs.ok }}' = '1' ] && echo '✅ present' || echo '❌ missing')" >> $GITHUB_STEP_SUMMARY
        echo "- Supabase REST: $([ \"${{ steps.supa.outputs.http_code }}\" = '200' -o \"${{ steps.supa.outputs.http_code }}\" = '206' ] && echo '✅ ok' || echo '❌ failed')" >> $GITHUB_STEP_SUMMARY
        echo "- Days: ${DAYS:-unset}, Sample: ${SAMPLE:-unset}" >> $GITHUB_STEP_SUMMARY
        echo "- Artifacts: logs + csv uploaded (see artifacts tab)" >> $GITHUB_STEP_SUMMARY<|MERGE_RESOLUTION|>--- conflicted
+++ resolved
@@ -338,8 +338,7 @@
         git push
         
 
-<<<<<<< HEAD
-=======
+
     - name: Write job summary
       run: |
 
@@ -433,7 +432,7 @@
 
 
 
->>>>>>> 333dc69e
+
     - name: Set date output
       id: set_date
       run: echo "date=$(date +%Y-%m-%d)" >> $GITHUB_OUTPUT
