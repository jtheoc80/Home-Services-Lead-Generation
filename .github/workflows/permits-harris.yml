--- conflicted
+++ resolved
@@ -58,13 +58,13 @@
   dryrun:
     runs-on: ubuntu-latest
     if: github.event_name == 'workflow_dispatch'
-<<<<<<< HEAD
+
     defaults:
       run:
         working-directory: permit_leads
-=======
+
     needs: preflight
->>>>>>> c65f521a
+
     
     env:
       ETL_ALLOW_EMPTY: 1
@@ -160,18 +160,18 @@
     
   scrape-harris-permits:
     runs-on: ubuntu-latest
-<<<<<<< HEAD
+
     defaults:
       run:
         working-directory: permit_leads
-=======
+
     needs: preflight
     
     env:
       SUPABASE_URL: ${{ secrets.SUPABASE_URL }}
       SUPABASE_SERVICE_ROLE_KEY: ${{ secrets.SUPABASE_SERVICE_ROLE_KEY }}
       HC_ISSUED_PERMITS_URL: ${{ secrets.HC_ISSUED_PERMITS_URL }}
->>>>>>> c65f521a
+
     
     steps:
     - name: Checkout repository
