name: Monthly Supabase Backup Validation

on:
  schedule:
    # Run on the 1st of each month at 2:00 AM UTC
    - cron: "0 2 1 * *"
  workflow_dispatch:
    inputs:
      force_export:
        description: 'Force new backup export (default: use existing recent backup)'
        type: boolean
        default: false
      skip_cleanup:
        description: 'Skip cleanup of staging environment after tests'
        type: boolean
        default: false
      notification_channel:
        description: 'Where to post results (github, slack, both)'
        type: choice
        options:
          - github
          - slack
          - both
        default: github

env:
  NODE_VERSION: '20'
  PYTHON_VERSION: '3.11'

permissions:
  contents: read
  issues: write
  actions: write

jobs:
  backup-validation:
    runs-on: ubuntu-latest
    timeout-minutes: 60
    
    env:
      # Production Supabase (source)
      SUPABASE_URL: ${{ secrets.SUPABASE_URL }}
      SUPABASE_SERVICE_ROLE: ${{ secrets.SUPABASE_SERVICE_ROLE }}
      
      # Staging Supabase (destination)
      STAGING_SUPABASE_URL: ${{ secrets.STAGING_SUPABASE_URL }}
      STAGING_SUPABASE_SERVICE_ROLE: ${{ secrets.STAGING_SUPABASE_SERVICE_ROLE }}
      
      # Notification settings
      SLACK_WEBHOOK: ${{ secrets.SLACK_WEBHOOK }}
      
      # Backup settings
      BACKUP_DIR: ./backups
      TEST_RESULTS_DIR: ./test-results

    steps:
      - name: Checkout repository
        uses: actions/checkout@v5

      - name: Setup Python
        uses: actions/setup-python@v5
        with:
          python-version: ${{ env.PYTHON_VERSION }}

      - name: Setup Node.js
        uses: actions/setup-node@v4
        with:
          node-version: ${{ env.NODE_VERSION }}

      - name: Install system dependencies
        run: |
          sudo apt-get update
          sudo apt-get install -y postgresql-client jq bc curl

      - name: Install Python dependencies
        run: |
          python -m pip install --upgrade pip
          pip install psycopg2-binary requests

      - name: Create directories
        run: |
          mkdir -p ${{ env.BACKUP_DIR }}
          mkdir -p ${{ env.TEST_RESULTS_DIR }}

      - name: Validate environment variables
        run: |
          echo "Validating required environment variables..."
          
          # Check production Supabase
          if [ -z "$SUPABASE_URL" ] || [ -z "$SUPABASE_SERVICE_ROLE" ]; then
            echo "❌ Production Supabase credentials missing"
            exit 1
          fi
          
          # Check staging Supabase
          if [ -z "$STAGING_SUPABASE_URL" ] || [ -z "$STAGING_SUPABASE_SERVICE_ROLE" ]; then
            echo "❌ Staging Supabase credentials missing"
            exit 1
          fi
          
          echo "✅ All required environment variables are set"
          echo "Production URL: $SUPABASE_URL"
          echo "Staging URL: $STAGING_SUPABASE_URL"

      - name: Check for recent backup
        id: check_backup
        run: |
          echo "Checking for recent backups..."
          
          # Look for backups from the last 7 days
          recent_backup=""
          if [ -d "$BACKUP_DIR" ]; then
            recent_backup=$(find $BACKUP_DIR -name "supabase_backup_*.tar.gz" -mtime -7 | sort -r | head -n1)
          fi
          
          force_export="${{ github.event.inputs.force_export }}"
          if [ "$force_export" = "" ]; then
            force_export="false"
          fi
          
          if [ -n "$recent_backup" ] && [ "$force_export" = "false" ]; then
            echo "use_existing=true" >> $GITHUB_OUTPUT
            echo "backup_file=$recent_backup" >> $GITHUB_OUTPUT
            echo "✅ Found recent backup: $(basename $recent_backup)"
          else
            echo "use_existing=false" >> $GITHUB_OUTPUT
            echo "backup_file=" >> $GITHUB_OUTPUT
            if [ "$force_export" = "true" ]; then
              echo "🔄 Force export requested - will create new backup"
            else
              echo "📦 No recent backup found - will create new backup"
            fi
          fi

      - name: Export production backup
        if: steps.check_backup.outputs.use_existing == 'false'
        run: |
          echo "Starting production backup export..."
          ./scripts/supabase-backup-export.sh
          
          # Find the newly created backup
          latest_backup=$(ls -t $BACKUP_DIR/supabase_backup_*.tar.gz | head -n1)
          echo "backup_file=$latest_backup" >> $GITHUB_ENV
          echo "✅ Backup export completed: $(basename $latest_backup)"

      - name: Set backup file for existing backup
        if: steps.check_backup.outputs.use_existing == 'true'
        run: |
          echo "backup_file=${{ steps.check_backup.outputs.backup_file }}" >> $GITHUB_ENV

      - name: Restore to staging environment
        id: restore
        run: |
          echo "Starting staging environment restoration..."
          backup_name=$(basename "$backup_file" .tar.gz)
          
          echo "Restoring backup: $backup_name"
          ./scripts/supabase-staging-restore.sh "$backup_name"
          
          echo "restore_status=success" >> $GITHUB_OUTPUT
          echo "✅ Staging restoration completed"

      - name: Run backup validation smoke tests
        id: smoke_tests
        run: |
          echo "Starting backup validation smoke tests..."
          
          # Run smoke tests and capture exit code
          if ./scripts/supabase-backup-smoke-tests.sh; then
            echo "tests_status=pass" >> $GITHUB_OUTPUT
            echo "✅ All smoke tests passed"
          else
            echo "tests_status=fail" >> $GITHUB_OUTPUT
            echo "❌ Some smoke tests failed"
          fi

      - name: Generate validation summary
        id: summary
        if: always()
        run: |
          echo "Generating validation summary..."
          
          # Create summary report
          timestamp=$(date -u +"%Y-%m-%d %H:%M:%S UTC")
          backup_name=$(basename "$backup_file" .tar.gz)
          
          # Determine overall status using shell logic
          restore_status="${{ steps.restore.outputs.restore_status }}"
          tests_status="${{ steps.smoke_tests.outputs.tests_status }}"
          
          if [ -z "$restore_status" ]; then
            restore_status="failed"
          fi
          
          if [ -z "$tests_status" ]; then
            tests_status="failed"
          fi
          
          if [ "$restore_status" = "success" ] && [ "$tests_status" = "pass" ]; then
            overall_status="✅ PASS"
            status_emoji="✅"
            status_color="good"
          else
            overall_status="❌ FAIL"
            status_emoji="❌"
            status_color="danger"
          fi
          
          # Set backup export status based on conditions
          export_status=""
          if [ "${{ steps.check_backup.outputs.use_existing }}" = "true" ]; then
            export_status="✅ Used Recent"
          else
            export_status="✅ Success"
          fi
          
          # Set restore and test status display
          if [ "$restore_status" = "success" ]; then
            restore_display="✅ Success"
          else
            restore_display="❌ Failed"
          fi
          
          if [ "$tests_status" = "pass" ]; then
            tests_display="✅ Pass"
          else
            tests_display="❌ Fail"
          fi
          
          # Create GitHub step summary
          cat >> $GITHUB_STEP_SUMMARY << EOF
          # 🔄 Monthly Supabase Backup Validation
          
          **Overall Status:** $overall_status
          
          ## 📊 Validation Results
          
          | Component | Status | Details |
          |-----------|--------|---------|
<<<<<<< HEAD
          | 💾 Backup Export | $([ "${{ steps.check_backup.outputs.use_existing }}" = "true" ] && echo "✅ Used Recent" || echo "✅ Success") | $backup_name |
          | 🔄 Staging Restore | $([ "$restore_status" = "success" ] && echo "✅ Success" || echo "❌ Failed") | Restored to staging environment |
          | 🧪 Smoke Tests | $([ "$tests_status" = "pass" ] && echo "✅ Pass" || echo "❌ Fail") | Database validation tests |
=======
          | 💾 Backup Export | $export_status | $backup_name |
          | 🔄 Staging Restore | $restore_display | Restored to staging environment |
          | 🧪 Smoke Tests | $tests_display | Database validation tests |
>>>>>>> a5c21d17
          
          ## 📈 Summary
          
          - **Timestamp:** $timestamp
          - **Backup:** $backup_name
          - **Production URL:** $SUPABASE_URL
          - **Staging URL:** $STAGING_SUPABASE_URL
          - **Workflow:** [Run #${{ github.run_number }}](${{ github.server_url }}/${{ github.repository }}/actions/runs/${{ github.run_id }})
          
          EOF
          
          # Add final status message based on results
          if [ "$tests_status" = "pass" ] && [ "$restore_status" = "success" ]; then
            echo "✅ **Backup system validation successful!** Your production backups are restorable and functional." >> $GITHUB_STEP_SUMMARY
          else
            echo "❌ **Backup validation failed!** Please investigate the issues and fix the backup system." >> $GITHUB_STEP_SUMMARY
          fi
          
          # Set outputs for notifications
          echo "overall_status=$overall_status" >> $GITHUB_OUTPUT
          echo "status_emoji=$status_emoji" >> $GITHUB_OUTPUT
          echo "status_color=$status_color" >> $GITHUB_OUTPUT
          echo "backup_name=$backup_name" >> $GITHUB_OUTPUT
          echo "timestamp=$timestamp" >> $GITHUB_OUTPUT

      - name: Upload backup artifacts
        if: always()
        uses: actions/upload-artifact@v4
        with:
          name: backup-validation-${{ github.run_number }}
          path: |
            ${{ env.BACKUP_DIR }}/**/*
            ${{ env.TEST_RESULTS_DIR }}/**/*
          retention-days: 30
          if-no-files-found: warn

      - name: Create/update GitHub issue
        if: always()
        uses: actions/github-script@v7
        with:
          script: |
            const overallStatus = '${{ steps.summary.outputs.overall_status }}';
            const backupName = '${{ steps.summary.outputs.backup_name }}';
            const timestamp = '${{ steps.summary.outputs.timestamp }}';
            const restoreStatus = '${{ steps.restore.outputs.restore_status || 'failed' }}';
            const testsStatus = '${{ steps.smoke_tests.outputs.tests_status || 'failed' }}';
            
            const be = '${{ steps.check_backup.outputs.use_existing }}' === 'true' ? '✅ Used Recent' : '✅ Success';
            const sr = restoreStatus === 'success' ? '✅ Success' : '❌ Failed';
            const st = testsStatus === 'pass' ? '✅ Pass' : '❌ Fail';
            
            const title = 'Monthly Backup Validation Report';
            const backupStatus = '${{ steps.check_backup.outputs.use_existing }}' === 'true' ? '✅ Used Recent' : '✅ Success';
            
            const issueBody = `# 🔄 Monthly Supabase Backup Validation Report
            
            **Overall Status:** ${overallStatus}
            
            ## 📊 Validation Results
            
            | Component | Status | Details |
            |-----------|--------|---------|
<<<<<<< HEAD
            | 💾 Backup Export | ${be} | ${backupName} |
            | 🔄 Staging Restore | ${sr} | Restored to staging environment |
            | 🧪 Smoke Tests | ${st} | Database validation tests |
=======
            | 💾 Backup Export | ${backupStatus} | ${backupName} |
            | 🔄 Staging Restore | ${restoreStatus === 'success' ? '✅ Success' : '❌ Failed'} | Restored to staging environment |
            | 🧪 Smoke Tests | ${testsStatus === 'pass' ? '✅ Pass' : '❌ Fail'} | Database validation tests |
>>>>>>> a5c21d17
            
            ## 📈 Details
            
            - **Timestamp:** ${timestamp}
            - **Backup:** ${backupName}
            - **Production URL:** ${{ env.SUPABASE_URL }}
            - **Staging URL:** ${{ env.STAGING_SUPABASE_URL }}
            - **Workflow Run:** [#${{ github.run_number }}](${{ github.server_url }}/${{ github.repository }}/actions/runs/${{ github.run_id }})
            
            ## 📋 Next Steps
            
            ${testsStatus === 'pass' && restoreStatus === 'success' 
              ? '✅ **Backup system validation successful!** Your production backups are restorable and functional. No action required.'
              : '❌ **Backup validation failed!** Please investigate the issues and fix the backup system. Check the workflow logs for details.'}
            
            ---
            
            *This report was automatically generated by the Monthly Backup Validation workflow on ${timestamp}.*
            `;
            
            // Search for existing issue
            const { data: issues } = await github.rest.issues.listForRepo({
              owner: context.repo.owner,
              repo: context.repo.repo,
              state: 'open',
              labels: ['backup-validation', 'automated']
            });
            
            const existingIssue = issues.find(issue => issue.title === title);
            
            if (existingIssue) {
              // Update existing issue
              await github.rest.issues.update({
                owner: context.repo.owner,
                repo: context.repo.repo,
                issue_number: existingIssue.number,
                body: issueBody,
                labels: ['backup-validation', 'automated', overallStatus.includes('PASS') ? 'status:pass' : 'status:fail']
              });
              
              // Add comment with latest update
              await github.rest.issues.createComment({
                owner: context.repo.owner,
                repo: context.repo.repo,
                issue_number: existingIssue.number,
                body: `### 🔄 Monthly Validation Update - Run #${{ github.run_number }}
                
                **Status:** ${overallStatus}  
                **Timestamp:** ${timestamp}
                
                See updated issue description for complete details.`
              });
              
              console.log(`Updated existing issue #${existingIssue.number}`);
            } else {
              // Create new issue
              const { data: issue } = await github.rest.issues.create({
                owner: context.repo.owner,
                repo: context.repo.repo,
                title: title,
                body: issueBody,
                labels: ['backup-validation', 'automated', overallStatus.includes('PASS') ? 'status:pass' : 'status:fail']
              });
              
              console.log(`Created new issue #${issue.number}`);
            }

      - name: Send Slack notification
        if: always()
        uses: actions/github-script@v7
        with:
          script: |
            // Check if Slack webhook is configured and notification is requested
            const slackWebhook = '${{ env.SLACK_WEBHOOK }}';
            const notificationChannel = '${{ github.event.inputs.notification_channel }}';
            
            const shouldNotify = slackWebhook !== '' && 
              (notificationChannel === 'slack' || 
               notificationChannel === 'both' || 
               notificationChannel === '');
            
            if (!shouldNotify) {
              console.log('Slack notification skipped - webhook not configured or channel not selected');
              return;
            }
            
            const overallStatus = '${{ steps.summary.outputs.overall_status }}';
            const statusEmoji = '${{ steps.summary.outputs.status_emoji }}';
            const statusColor = '${{ steps.summary.outputs.status_color }}';
            const backupName = '${{ steps.summary.outputs.backup_name }}';
            const timestamp = '${{ steps.summary.outputs.timestamp }}';
            
<<<<<<< HEAD
            function getStatus(output, fallback = 'failed') {
              return output && output !== '' ? output : fallback;
            }
            const restoreStatus = getStatus('${{ steps.restore.outputs.restore_status }}');
            const testsStatus = getStatus('${{ steps.smoke_tests.outputs.tests_status }}');
            const sr = restoreStatus === 'success' ? '✅ Success' : '❌ Failed';
            const st = testsStatus === 'pass' ? '✅ Pass' : '❌ Fail';
=======
            // Determine restore and test status
            const restoreStatus = '${{ steps.restore.outputs.restore_status }}' === 'success' ? '✅ Success' : '❌ Failed';
            const testStatus = '${{ steps.smoke_tests.outputs.tests_status }}' === 'pass' ? '✅ Pass' : '❌ Fail';
>>>>>>> a5c21d17
            
            const payload = {
              "text": `${statusEmoji} Monthly Backup Validation ${overallStatus.includes('PASS') ? 'Completed Successfully' : 'Failed'}`,
              "attachments": [
                {
                  "color": statusColor,
                  "title": "Supabase Backup Validation Report",
                  "title_link": "${{ github.server_url }}/${{ github.repository }}/actions/runs/${{ github.run_id }}",
                  "fields": [
                    {
                      "title": "Overall Status",
                      "value": overallStatus,
                      "short": true
                    },
                    {
                      "title": "Backup Name",
                      "value": backupName,
                      "short": true
                    },
                    {
                      "title": "Restore Status", 
<<<<<<< HEAD
                      "value": sr,
=======
                      "value": restoreStatus,
>>>>>>> a5c21d17
                      "short": true
                    },
                    {
                      "title": "Smoke Tests",
<<<<<<< HEAD
                      "value": st,
=======
                      "value": testStatus,
>>>>>>> a5c21d17
                      "short": true
                    }
                  ],
                  "footer": "LeadLedgerPro Backup Validation",
                  "ts": Math.floor(Date.now() / 1000)
                }
              ]
            };
            
            try {
              const response = await fetch(slackWebhook, {
                method: 'POST',
                headers: {
                  'Content-Type': 'application/json',
                },
                body: JSON.stringify(payload)
              });
              
              if (response.ok) {
                console.log('Slack notification sent successfully');
              } else {
                console.log('Failed to send Slack notification:', response.status);
              }
            } catch (error) {
              console.log('Error sending Slack notification:', error.message);
            }

      - name: Cleanup staging environment
        if: always()
        run: |
          echo "Cleaning up staging environment..."
          
          skip_cleanup="${{ github.event.inputs.skip_cleanup }}"
          if [ "$skip_cleanup" = "" ]; then
            skip_cleanup="false"
          fi
          
          if [ "$skip_cleanup" = "true" ]; then
            echo "🔄 Cleanup skipped per user request"
            exit 0
          fi
          
          # Optional: Clear staging database to save resources
          # This is safe since it's a staging environment used only for testing
          if ./scripts/supabase-staging-restore.sh --clear-only 2>/dev/null; then
            echo "✅ Staging environment cleaned up"
          else
            echo "⚠️ Staging cleanup failed or not supported"
          fi

      - name: Report workflow summary
        if: always()
        run: |
          echo "## 🔄 Monthly Backup Validation Summary" >> $GITHUB_STEP_SUMMARY
          echo "" >> $GITHUB_STEP_SUMMARY
          echo "- **Run Number:** ${{ github.run_number }}" >> $GITHUB_STEP_SUMMARY
          echo "- **Trigger:** ${{ github.event_name }}" >> $GITHUB_STEP_SUMMARY
          echo "- **Overall Status:** ${{ steps.summary.outputs.overall_status }}" >> $GITHUB_STEP_SUMMARY
          echo "- **Backup:** ${{ steps.summary.outputs.backup_name }}" >> $GITHUB_STEP_SUMMARY
          echo "- **Timestamp:** ${{ steps.summary.outputs.timestamp }}" >> $GITHUB_STEP_SUMMARY
          echo "" >> $GITHUB_STEP_SUMMARY
          echo "**Next scheduled run:** 1st of next month at 02:00 UTC" >> $GITHUB_STEP_SUMMARY<|MERGE_RESOLUTION|>--- conflicted
+++ resolved
@@ -237,15 +237,15 @@
           
           | Component | Status | Details |
           |-----------|--------|---------|
-<<<<<<< HEAD
+
           | 💾 Backup Export | $([ "${{ steps.check_backup.outputs.use_existing }}" = "true" ] && echo "✅ Used Recent" || echo "✅ Success") | $backup_name |
           | 🔄 Staging Restore | $([ "$restore_status" = "success" ] && echo "✅ Success" || echo "❌ Failed") | Restored to staging environment |
           | 🧪 Smoke Tests | $([ "$tests_status" = "pass" ] && echo "✅ Pass" || echo "❌ Fail") | Database validation tests |
-=======
+
           | 💾 Backup Export | $export_status | $backup_name |
           | 🔄 Staging Restore | $restore_display | Restored to staging environment |
           | 🧪 Smoke Tests | $tests_display | Database validation tests |
->>>>>>> a5c21d17
+
           
           ## 📈 Summary
           
@@ -308,15 +308,15 @@
             
             | Component | Status | Details |
             |-----------|--------|---------|
-<<<<<<< HEAD
+
             | 💾 Backup Export | ${be} | ${backupName} |
             | 🔄 Staging Restore | ${sr} | Restored to staging environment |
             | 🧪 Smoke Tests | ${st} | Database validation tests |
-=======
+
             | 💾 Backup Export | ${backupStatus} | ${backupName} |
             | 🔄 Staging Restore | ${restoreStatus === 'success' ? '✅ Success' : '❌ Failed'} | Restored to staging environment |
             | 🧪 Smoke Tests | ${testsStatus === 'pass' ? '✅ Pass' : '❌ Fail'} | Database validation tests |
->>>>>>> a5c21d17
+
             
             ## 📈 Details
             
@@ -409,7 +409,7 @@
             const backupName = '${{ steps.summary.outputs.backup_name }}';
             const timestamp = '${{ steps.summary.outputs.timestamp }}';
             
-<<<<<<< HEAD
+
             function getStatus(output, fallback = 'failed') {
               return output && output !== '' ? output : fallback;
             }
@@ -417,11 +417,11 @@
             const testsStatus = getStatus('${{ steps.smoke_tests.outputs.tests_status }}');
             const sr = restoreStatus === 'success' ? '✅ Success' : '❌ Failed';
             const st = testsStatus === 'pass' ? '✅ Pass' : '❌ Fail';
-=======
+
             // Determine restore and test status
             const restoreStatus = '${{ steps.restore.outputs.restore_status }}' === 'success' ? '✅ Success' : '❌ Failed';
             const testStatus = '${{ steps.smoke_tests.outputs.tests_status }}' === 'pass' ? '✅ Pass' : '❌ Fail';
->>>>>>> a5c21d17
+
             
             const payload = {
               "text": `${statusEmoji} Monthly Backup Validation ${overallStatus.includes('PASS') ? 'Completed Successfully' : 'Failed'}`,
@@ -443,20 +443,20 @@
                     },
                     {
                       "title": "Restore Status", 
-<<<<<<< HEAD
+
                       "value": sr,
-=======
+
                       "value": restoreStatus,
->>>>>>> a5c21d17
+
                       "short": true
                     },
                     {
                       "title": "Smoke Tests",
-<<<<<<< HEAD
+
                       "value": st,
-=======
+
                       "value": testStatus,
->>>>>>> a5c21d17
+
                       "short": true
                     }
                   ],
