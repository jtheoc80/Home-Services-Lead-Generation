--- conflicted
+++ resolved
@@ -1,9 +1,9 @@
 
-<<<<<<< HEAD
+
 name: Auto Resolve JSON
-=======
+
 name: Auto Resolve JSON Conflicts
->>>>>>> 29b11a46
+
 
 on:
   issue_comment:
@@ -18,16 +18,13 @@
         required: false
         default: higher
 
-<<<<<<< HEAD
-=======
-
->>>>>>> 29b11a46
+
 permissions:
   contents: write
   pull-requests: write
 
 jobs:
-<<<<<<< HEAD
+
   run:
     if: >
       (github.event_name == 'issue_comment' &&
@@ -70,7 +67,7 @@
         uses: actions/setup-node@v4
         with:
           node-version: 20
-=======
+
   auto-resolve-json:
     runs-on: ubuntu-latest
     if: |
@@ -119,12 +116,12 @@
         with:
           node-version: '20'
           cache: 'npm'
->>>>>>> 29b11a46
+
 
       - name: Enable corepack
         run: corepack enable
 
-<<<<<<< HEAD
+
       - name: Install deps
         run: npm ci
 
@@ -145,7 +142,8 @@
             git commit -m "auto: resolve JSON/package lock conflicts"
             git push
           fi
-=======
+
+
       - name: Configure git
         run: |
           git config user.name "github-actions[bot]"
@@ -368,4 +366,3 @@
           echo "❌ Job failed: Some files still require manual resolution"
           echo "JSON/package lock conflicts were resolved, but other conflicts remain"
           exit 1
->>>>>>> 29b11a46
