
<<<<<<< HEAD
name: Auto Resolve JSON

=======

name: Auto Resolve JSON

name: Auto Resolve JSON Conflicts


>>>>>>> b085d2e9
on:
  issue_comment:
    types: [created]
  workflow_dispatch:
    inputs:
      pr_number:
        description: 'Pull Request Number'
        required: true
        type: number
      prefer:
        description: 'Version strategy: higher|ours|theirs'
        required: false
<<<<<<< HEAD
        default: 'higher'
        type: choice
        options:
          - higher
          - ours
          - theirs
=======
        default: higher

>>>>>>> b085d2e9

permissions:
  contents: write
  pull-requests: write

jobs:
<<<<<<< HEAD
=======

  run:
    if: >
      (github.event_name == 'issue_comment' &&
       github.event.issue.pull_request &&
       contains(github.event.comment.body, '/resolve-json') &&
       contains(fromJSON('["MEMBER","OWNER"]'), github.event.comment.author_association))
      || github.event_name == 'workflow_dispatch'
    runs-on: ubuntu-latest
    steps:
      - name: Resolve PR number
        id: pr
        uses: actions/github-script@v7
        with:
          script: |
            const core = require('@actions/core');
            if (context.eventName === 'workflow_dispatch') {
              core.setOutput('number', core.getInput('pr_number', { required: true }));
            } else {
              core.setOutput('number', context.payload.issue.number);
            }

      - name: Fetch PR metadata
        id: meta
        uses: actions/github-script@v7
        with:
          script: |
            const pr = await github.rest.pulls.get({
              owner: context.repo.owner,
              repo: context.repo.repo,
              pull_number: Number('${{ steps.pr.outputs.number }}')
            });
            core.setOutput('base', pr.data.base.ref);
            core.setOutput('head', pr.data.head.ref);

      - uses: actions/checkout@v4
        with:
          ref: ${{ steps.meta.outputs.head }}
          fetch-depth: 0

      - name: Setup Node
        uses: actions/setup-node@v4
        with:
          node-version: 20

>>>>>>> b085d2e9
  auto-resolve-json:
    runs-on: ubuntu-latest
    if: |
      (github.event_name == 'issue_comment' && 
       github.event.issue.pull_request && 
       contains(github.event.comment.body, '/resolve-json') &&
       contains(fromJSON('["OWNER", "MEMBER"]'), github.event.comment.author_association) &&
       !github.event.comment.user.bot) ||
      github.event_name == 'workflow_dispatch'
    
    steps:
      - name: Parse PR number from comment
        id: parse-pr
        run: |
          if [ "${{ github.event_name }}" = "issue_comment" ]; then
            echo "pr_number=${{ github.event.issue.number }}" >> $GITHUB_OUTPUT
          else
            echo "pr_number=${{ inputs.pr_number }}" >> $GITHUB_OUTPUT
          fi

      - name: Get PR details
        id: pr-details
        uses: actions/github-script@v7
        with:
          script: |
            const { data: pr } = await github.rest.pulls.get({
              owner: context.repo.owner,
              repo: context.repo.repo,
              pull_number: ${{ steps.parse-pr.outputs.pr_number }}
            });
            
            core.setOutput('base_ref', pr.base.ref);
            core.setOutput('head_ref', pr.head.ref);
            core.setOutput('head_sha', pr.head.sha);
            core.setOutput('mergeable', pr.mergeable);
            core.setOutput('mergeable_state', pr.mergeable_state);

      - name: Checkout repository
        uses: actions/checkout@v4
        with:
          fetch-depth: 0
          token: ${{ secrets.GITHUB_TOKEN }}

      - name: Setup Node.js
        uses: actions/setup-node@v4
        with:
          node-version: '20'
          cache: 'npm'


      - name: Enable corepack
        run: corepack enable


      - name: Install deps
        run: npm ci

      - name: Attempt merge (no-commit)
        run: |
          git fetch origin ${{ steps.meta.outputs.base }} --depth=1
          set -o pipefail
          git merge origin/${{ steps.meta.outputs.base }} --no-commit --no-ff || true

      - name: Run JSON merge bot
        run: npx tsx tools/bots/jsonResolve.ts --prefer=${{ inputs.prefer || 'higher' }}

      - name: Commit & push
        run: |
          if ! git diff --cached --quiet; then
            git config user.name "json-merge-bot"
            git config user.email "json-merge-bot@users.noreply.github.com"
            git commit -m "auto: resolve JSON/package lock conflicts"
            git push
          fi


      - name: Configure git
        run: |
          git config user.name "github-actions[bot]"
          git config user.email "github-actions[bot]@users.noreply.github.com"

      - name: Checkout head branch
        run: |
          git checkout ${{ steps.pr-details.outputs.head_ref }}

      - name: Install dependencies
        run: npm ci

      - name: Attempt merge to surface conflicts
        id: merge-attempt
        run: |
          set +e  # Don't exit on error
          
          echo "Attempting to merge origin/${{ steps.pr-details.outputs.base_ref }} into ${{ steps.pr-details.outputs.head_ref }}"
          git merge origin/${{ steps.pr-details.outputs.base_ref }} --no-commit --no-ff || true
          
          # Check if there are conflicts
          conflicts=$(git diff --name-only --diff-filter=U || echo "")
          if [ -n "$conflicts" ]; then
            echo "has_conflicts=true" >> $GITHUB_OUTPUT
            echo "Conflicts detected in:"
            echo "$conflicts"
          else
            echo "has_conflicts=false" >> $GITHUB_OUTPUT
            echo "No conflicts detected"
          fi

      - name: Run JSON conflict resolution
        id: resolve-json
        if: steps.merge-attempt.outputs.has_conflicts == 'true'
        run: |
          set +e  # Don't exit on error
          
          echo "Running JSON conflict resolution..."
          npm run bot:json-resolve -- --prefer=${{ inputs.prefer || 'higher' }}
          resolve_exit_code=$?
          
          echo "resolve_exit_code=$resolve_exit_code" >> $GITHUB_OUTPUT
          
          if [ $resolve_exit_code -eq 0 ]; then
            echo "resolution_result=success" >> $GITHUB_OUTPUT
            echo "✅ All JSON conflicts resolved successfully"
          elif [ $resolve_exit_code -eq 2 ]; then
            echo "resolution_result=partial" >> $GITHUB_OUTPUT
            echo "⚠️ Some files still require manual resolution"
            # Get remaining conflicted files
            remaining_files=$(git diff --name-only --diff-filter=U || echo "")
            echo "remaining_files<<EOF" >> $GITHUB_OUTPUT
            echo "$remaining_files" >> $GITHUB_OUTPUT
            echo "EOF" >> $GITHUB_OUTPUT
          else
            echo "resolution_result=failed" >> $GITHUB_OUTPUT
            echo "❌ JSON conflict resolution failed"
            exit 1
          fi

      - name: Commit resolved changes
        id: commit-changes
        if: |
          steps.merge-attempt.outputs.has_conflicts == 'false' || 
          steps.resolve-json.outputs.resolution_result == 'success'
        run: |
          # Check if there are changes to commit
          if git diff --cached --quiet && git diff --quiet; then
            echo "commit_needed=false" >> $GITHUB_OUTPUT
            echo "No changes to commit"
          else
            echo "commit_needed=true" >> $GITHUB_OUTPUT
            git add .
            git commit -m "auto: resolve JSON/package lock conflicts"
            echo "✅ Changes committed successfully"
          fi

      - name: Push changes
        if: steps.commit-changes.outputs.commit_needed == 'true'
        run: |
          git push origin ${{ steps.pr-details.outputs.head_ref }}
          echo "✅ Changes pushed successfully"

      - name: Run post-merge validation
        if: steps.commit-changes.outputs.commit_needed == 'true'
        id: validation
        run: |
          set +e  # Don't exit on error
          
          echo "Running post-merge validation..."
          npm run build && npm run test
          validation_exit_code=$?
          
          if [ $validation_exit_code -ne 0 ]; then
            echo "validation_failed=true" >> $GITHUB_OUTPUT
            echo "❌ Post-merge validation failed, reverting changes"
            
            # Revert the merge commit
            git reset --hard HEAD~1
            git push --force-with-lease origin ${{ steps.pr-details.outputs.head_ref }}
            echo "🔄 Changes reverted due to validation failure"
          else
            echo "validation_failed=false" >> $GITHUB_OUTPUT
            echo "✅ Post-merge validation passed"
          fi

      - name: Comment on PR - Success
        if: |
          (steps.merge-attempt.outputs.has_conflicts == 'false' || 
           steps.resolve-json.outputs.resolution_result == 'success') &&
          steps.validation.outputs.validation_failed != 'true'
        uses: actions/github-script@v7
        with:
          script: |
            const hasConflicts = '${{ steps.merge-attempt.outputs.has_conflicts }}' === 'true';
            const commitNeeded = '${{ steps.commit-changes.outputs.commit_needed }}' === 'true';
            const triggeredBy = '${{ github.event.comment.user.login }}' || '${{ github.actor }}';
            
            let message = '🤖 **Auto-resolve JSON completed successfully!**\n\n';
            
            if (!hasConflicts) {
              message += '✅ **Result**: No conflicts detected\n';
              message += '📋 **Files**: Clean merge\n';
            } else {
              message += '✅ **Result**: JSON/package lock conflicts resolved\n';
              message += '📋 **Strategy**: ' + '${{ inputs.prefer || 'higher' }}' + '\n';
            }
            
            if (commitNeeded) {
              message += '🔧 **Validation**: Build and tests passed\n';
            } else {
              message += '📝 **Status**: No changes needed\n';
            }
            
            message += `\n_Triggered by: @${triggeredBy}_`;
            
            await github.rest.issues.createComment({
              owner: context.repo.owner,
              repo: context.repo.repo,
              issue_number: ${{ steps.parse-pr.outputs.pr_number }},
              body: message
            });

      - name: Comment on PR - Partial Resolution
        if: steps.resolve-json.outputs.resolution_result == 'partial'
        uses: actions/github-script@v7
        with:
          script: |
            const remainingFiles = `${{ steps.resolve-json.outputs.remaining_files }}`.split('\n').filter(f => f.trim());
            const triggeredBy = '${{ github.event.comment.user.login }}' || '${{ github.actor }}';
            
            let message = '⚠️ **Auto-resolve JSON partially completed**\n\n';
            message += '📋 **Strategy**: JSON/package lock conflicts resolved\n';
            message += `❌ **Remaining conflicts**: ${remainingFiles.length} non-JSON files still need manual resolution\n\n`;
            
            if (remainingFiles.length > 0) {
              message += '**Files requiring manual resolution:**\n';
              remainingFiles.forEach(file => {
                message += `- \`${file}\`\n`;
              });
            }
            
            message += '\n💡 **Next steps**:\n';
            message += '- Resolve remaining non-JSON conflicts manually\n';
            message += '- Or use `/resolve` for full conflict resolution\n';
            message += `\n_Triggered by: @${triggeredBy}_`;
            
            await github.rest.issues.createComment({
              owner: context.repo.owner,
              repo: context.repo.repo,
              issue_number: ${{ steps.parse-pr.outputs.pr_number }},
              body: message
            });

      - name: Comment on PR - Validation Failed
        if: steps.validation.outputs.validation_failed == 'true'
        uses: actions/github-script@v7
        with:
          script: |
            const triggeredBy = '${{ github.event.comment.user.login }}' || '${{ github.actor }}';
            
            let message = '❌ **Auto-resolve JSON failed validation**\n\n';
            message += '✅ **Conflicts**: JSON/package lock conflicts resolved\n';
            message += '❌ **Validation**: Build or tests failed after resolution\n';
            message += '🔄 **Action**: Changes have been reverted\n\n';
            message += '💡 **Next steps**:\n';
            message += '- Check build/test failures in the workflow logs\n';
            message += '- Resolve conflicts manually\n';
            message += '- Fix any breaking changes before merging\n';
            message += `\n_Triggered by: @${triggeredBy}_`;
            
            await github.rest.issues.createComment({
              owner: context.repo.owner,
              repo: context.repo.repo,
              issue_number: ${{ steps.parse-pr.outputs.pr_number }},
              body: message
            });

      - name: Comment on PR - No Conflicts
        if: steps.merge-attempt.outputs.has_conflicts == 'false'
        uses: actions/github-script@v7
        with:
          script: |
            const triggeredBy = '${{ github.event.comment.user.login }}' || '${{ github.actor }}';
            
            let message = '✅ **No conflicts detected**\n\n';
            message += 'This pull request can be merged without conflicts.\n';
            message += `\n_Triggered by: @${triggeredBy}_`;
            
            await github.rest.issues.createComment({
              owner: context.repo.owner,
              repo: context.repo.repo,
              issue_number: ${{ steps.parse-pr.outputs.pr_number }},
              body: message
            });

      - name: Fail job if partial resolution
        if: steps.resolve-json.outputs.resolution_result == 'partial'
        run: |
          echo "❌ Job failed: Some files still require manual resolution"
          echo "JSON/package lock conflicts were resolved, but other conflicts remain"
          exit 1<|MERGE_RESOLUTION|>--- conflicted
+++ resolved
@@ -1,15 +1,15 @@
 
-<<<<<<< HEAD
+
 name: Auto Resolve JSON
 
-=======
+
 
 name: Auto Resolve JSON
 
 name: Auto Resolve JSON Conflicts
 
 
->>>>>>> b085d2e9
+
 on:
   issue_comment:
     types: [created]
@@ -22,25 +22,24 @@
       prefer:
         description: 'Version strategy: higher|ours|theirs'
         required: false
-<<<<<<< HEAD
+
         default: 'higher'
         type: choice
         options:
           - higher
           - ours
           - theirs
-=======
+
         default: higher
 
->>>>>>> b085d2e9
+
 
 permissions:
   contents: write
   pull-requests: write
 
 jobs:
-<<<<<<< HEAD
-=======
+
 
   run:
     if: >
@@ -86,7 +85,7 @@
         with:
           node-version: 20
 
->>>>>>> b085d2e9
+
   auto-resolve-json:
     runs-on: ubuntu-latest
     if: |
