name: Quality Gate

on:
  pull_request:
    branches: ["main", "develop"]
    types: [opened, synchronize, reopened, ready_for_review]

env:
  NODE_VERSION: '20'
  PYTHON_VERSION: '3.11'

permissions:
  contents: write
  pull-requests: write
  checks: write

jobs:
  quality-gate:
    runs-on: ubuntu-latest
    if: github.event.pull_request.draft == false

    steps:
      - name: Checkout repository
        uses: actions/checkout@v5
        with:
          fetch-depth: 0
          token: ${{ secrets.GITHUB_TOKEN }}

      - name: Setup Node.js
        uses: actions/setup-node@v4
        with:
          node-version: ${{ env.NODE_VERSION }}
          cache: 'npm'

      - name: Setup Python
        uses: actions/setup-python@v5
        with:
          python-version: ${{ env.PYTHON_VERSION }}
          cache: 'pip'

      - name: Install Node.js dependencies
        run: npm ci

      - name: Install Python dependencies
        run: |
          python -m pip install --upgrade pip
          pip install ruff black pytest pytest-cov
          if [ -f backend/requirements.txt ]; then pip install -r backend/requirements.txt; fi
          if [ -f permit_leads/requirements.txt ]; then pip install -r permit_leads/requirements.txt; fi

      - name: Check for formatting-only changes
        id: check-changes
        run: |
          # Get list of changed files
          git diff --name-only origin/${{ github.event.pull_request.base.ref }}...HEAD > changed_files.txt
          
          # Check if changes are only to Python or JS/TS files that could be formatting
          format_files=$(grep -E '\.(py|js|ts|tsx|jsx)$' changed_files.txt || true)
          
          if [ -z "$format_files" ]; then
            echo "formatting_only=false" >> $GITHUB_OUTPUT
          else
            echo "formatting_only=true" >> $GITHUB_OUTPUT
          fi
          
          echo "Changed files:"
          cat changed_files.txt

      - name: Run Python formatting checks
        id: python-format
        run: |
          echo "Running Black check..."
          if ! black --check . >/dev/null 2>&1; then
            echo "python_formatting_needed=true" >> $GITHUB_OUTPUT
            echo "Black formatting issues found"
          else
            echo "python_formatting_needed=false" >> $GITHUB_OUTPUT
            echo "Black formatting OK"
          fi
          
          echo "Running Ruff check..."
          if ! ruff check . >/dev/null 2>&1; then
            echo "python_lint_needed=true" >> $GITHUB_OUTPUT
            echo "Ruff linting issues found"
          else
            echo "python_lint_needed=false" >> $GITHUB_OUTPUT
            echo "Ruff linting OK"
          fi

      - name: Run Node.js linting and type checking
        id: node-checks
        run: |
          echo "Running ESLint..."
          if ! npm run lint 2>&1; then
            echo "lint_issues=true" >> $GITHUB_OUTPUT
          else
            echo "lint_issues=false" >> $GITHUB_OUTPUT
          fi

          echo "Running TypeScript type check..."
          if ! npm run typecheck 2>&1; then
            echo "type_issues=true" >> $GITHUB_OUTPUT
<<<<<<< HEAD
            echo "TypeScript issues found"
          else
            echo "type_issues=false" >> $GITHUB_OUTPUT
            echo "TypeScript OK"
=======
          else
            echo "type_issues=false" >> $GITHUB_OUTPUT
>>>>>>> b085d2e9
          fi

      - name: Run tests
        id: tests
        run: |
          echo "Running Node.js tests..."
          npm run test || echo "node_test_failed=true" >> $GITHUB_OUTPUT
          
          echo "Running Python tests..."
          if [ -d "tests" ] && [ "$(find tests -name '*.py' | wc -l)" -gt 0 ]; then
            pytest tests/ --cov=. --cov-report=xml --cov-report=term || echo "python_test_failed=true" >> $GITHUB_OUTPUT
          else
            echo "No Python tests found, skipping..."
          fi

      - name: Upload coverage reports
        if: always()
        uses: codecov/codecov-action@v5
        with:
          files: ./coverage.xml
          fail_ci_if_error: false
          verbose: true

      - name: Set autofix output
        id: set-autofix
        run: |
          formatting_only="${{ steps.check-changes.outputs.formatting_only }}"
          python_formatting_needed="${{ steps.python-format.outputs.python_formatting_needed }}"
          python_lint_needed="${{ steps.python-format.outputs.python_lint_needed }}"
          lint_issues="${{ steps.node-checks.outputs.lint_issues }}"
          if [ "$formatting_only" == "true" ] && { [ "$python_formatting_needed" == "true" ] || [ "$python_lint_needed" == "true" ] || [ "$lint_issues" == "true" ]; }; then
            echo "should_autofix=true" >> $GITHUB_OUTPUT
          else
            echo "should_autofix=false" >> $GITHUB_OUTPUT
          fi

      - name: Auto-fix formatting issues (bot branch)
        if: steps.set-autofix.outputs.should_autofix == 'true'
        run: |
          # Create a new branch for auto-fixes
          fix_branch="autofix/formatting-$(date +%s)"
          git checkout -b "$fix_branch"
          
          # Apply Python formatting fixes
          if [ "${{ steps.python-format.outputs.python_formatting_needed }}" == "true" ]; then
            echo "Applying Python formatting fixes..."
            black . || true
          fi
          
          if [ "${{ steps.python-format.outputs.python_lint_needed }}" == "true" ]; then
            echo "Applying Python lint fixes..."
            ruff check --fix . || true
          fi
          
          # Apply JavaScript/TypeScript formatting fixes  
          if [ "${{ steps.node-checks.outputs.lint_issues }}" == "true" ]; then
            echo "Applying Node.js formatting fixes..."
            # Only fix auto-fixable rules, don't fail on others
            cd frontend && npx eslint . --fix --ext .js,.jsx,.ts,.tsx || true
            cd ..
          fi
          
          # Check if there are any changes
          if ! git diff --quiet; then
            git config user.name "github-actions[bot]"
            git config user.email "github-actions[bot]@users.noreply.github.com"
            git add .
            git commit -m "Auto-fix: Apply formatting fixes
            
            - Applied Black formatting to Python files
            - Applied Ruff auto-fixes to Python files  
            - Applied ESLint auto-fixes to JS/TS files
            
            Co-authored-by: ${{ github.event.pull_request.user.login }} <${{ github.event.pull_request.user.login }}@users.noreply.github.com>"
            
            git push origin "$fix_branch"
            
            # Create a comment on the PR
            cat > comment.md << EOF
          🤖 **Auto-formatting fixes available**
          
          I've detected that this PR contains formatting issues that can be automatically fixed. 
          
          I've created a branch \`$fix_branch\` with the following fixes applied:
          - Black formatting for Python files
          - Ruff auto-fixes for Python files
          - ESLint auto-fixes for JavaScript/TypeScript files
          
          You can merge these changes by running:
          \`\`\`bash
          git fetch origin $fix_branch
          git merge origin/$fix_branch
          \`\`\`
          
          Or create a new PR from the fix branch.
          EOF
            
            gh pr comment ${{ github.event.pull_request.number }} --body-file comment.md
          else
            echo "No formatting changes needed after running auto-fix tools."
          fi
        env:
          GITHUB_TOKEN: ${{ secrets.GITHUB_TOKEN }}

      - name: Quality Gate Summary
        if: always()
        run: |
          echo "## 🚦 Quality Gate Results" >> $GITHUB_STEP_SUMMARY
          
          # Node.js checks
          if [ "${{ steps.node-checks.outputs.lint_issues }}" == "true" ]; then
            echo "❌ **ESLint**: Issues found" >> $GITHUB_STEP_SUMMARY
          else
            echo "✅ **ESLint**: Passed" >> $GITHUB_STEP_SUMMARY
          fi
          
          if [ "${{ steps.node-checks.outputs.type_issues }}" == "true" ]; then
            echo "❌ **TypeScript**: Type errors found" >> $GITHUB_STEP_SUMMARY
          else
            echo "✅ **TypeScript**: Passed" >> $GITHUB_STEP_SUMMARY
          fi
          
          # Python checks
          if [ "${{ steps.python-format.outputs.python_formatting_needed }}" == "true" ]; then
            echo "❌ **Python Formatting (Black)**: Issues found" >> $GITHUB_STEP_SUMMARY
          else
            echo "✅ **Python Formatting (Black)**: Passed" >> $GITHUB_STEP_SUMMARY
          fi
          
          if [ "${{ steps.python-format.outputs.python_lint_needed }}" == "true" ]; then
            echo "❌ **Python Linting (Ruff)**: Issues found" >> $GITHUB_STEP_SUMMARY
          else
            echo "✅ **Python Linting (Ruff)**: Passed" >> $GITHUB_STEP_SUMMARY
          fi
          
          # Tests
          if [ "${{ steps.tests.outputs.node_test_failed }}" == "true" ]; then
            echo "❌ **Node.js Tests**: Failed" >> $GITHUB_STEP_SUMMARY
          else
            echo "✅ **Node.js Tests**: Passed" >> $GITHUB_STEP_SUMMARY
          fi
          
          if [ "${{ steps.tests.outputs.python_test_failed }}" == "true" ]; then
            echo "❌ **Python Tests**: Failed" >> $GITHUB_STEP_SUMMARY
          else
            echo "✅ **Python Tests**: Passed" >> $GITHUB_STEP_SUMMARY
          fi

      - name: Block merge on test failures
        if: steps.tests.outputs.node_test_failed == 'true' || steps.tests.outputs.python_test_failed == 'true'
        run: |
          echo "❌ Tests failed. Blocking merge."
          echo "Node.js tests failed: ${{ steps.tests.outputs.node_test_failed }}"
          echo "Python tests failed: ${{ steps.tests.outputs.python_test_failed }}"
          exit 1

      - name: Block merge on critical linting issues
        if: steps.node-checks.outputs.type_issues == 'true'
        run: |
          echo "❌ TypeScript type errors found. Blocking merge."
          exit 1<|MERGE_RESOLUTION|>--- conflicted
+++ resolved
@@ -100,15 +100,15 @@
           echo "Running TypeScript type check..."
           if ! npm run typecheck 2>&1; then
             echo "type_issues=true" >> $GITHUB_OUTPUT
-<<<<<<< HEAD
+
             echo "TypeScript issues found"
           else
             echo "type_issues=false" >> $GITHUB_OUTPUT
             echo "TypeScript OK"
-=======
+
           else
             echo "type_issues=false" >> $GITHUB_OUTPUT
->>>>>>> b085d2e9
+
           fi
 
       - name: Run tests
